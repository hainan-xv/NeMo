--- conflicted
+++ resolved
@@ -464,35 +464,6 @@
         assert np.allclose(pt_grads1_p_2, np_grads1 + np_grads2, atol=1e-5)
 
 
-<<<<<<< HEAD
-=======
-class TestTDTRNNTLoss:
-    @pytest.mark.unit
-    @pytest.mark.parametrize('device', DEVICES)
-    def test_case_randomized_act_label(self, device):
-        if device == 'cuda':
-            numba_utils.skip_numba_cuda_test_if_unsupported(__NUMBA_MINIMUM_VERSION__)
-
-            B, T, U, V = 2, 3, 3, 2  # here V is number of non blank labels
-            durations = [0, 1]
-            sigma = 0.05
-
-            acts = torch.rand([B, T, U, V + 1 + len(durations)])
-            labels = [[random.randrange(0, V) for i in range(U - 1)] for j in range(B)]
-
-            fn_pt = TDTRNNTLossNumba(blank=V, reduction='sum', durations=durations, sigma=sigma)
-            pt_cost, pt_grads = wrap_and_call(fn_pt, acts, labels, device)
-
-            fn_ag = TDTRNNTLossPytorch(
-                blank=V, reduction='sum', durations=durations, sigma=sigma
-            )  # ag for automatic gradient computation
-            ag_cost, ag_grads = wrap_and_call(fn_ag, acts, labels, device)
-
-            assert np.allclose(pt_cost, ag_cost, rtol=1e-6), "tdt-blank costs mismatch."
-            assert np.allclose(pt_grads, ag_grads, rtol=1e-2), "tdt-blank gradient mismatch."
-
-
->>>>>>> 952d2614
 class TestMultiblankRNNTLoss:
     @pytest.mark.unit
     @pytest.mark.parametrize('device', DEVICES)
@@ -553,6 +524,5 @@
             assert np.allclose(pt_grads, ag_grads, rtol=1e-2), "tdt-blank gradient mismatch."
 
 
-
 if __name__ == "__main__":
     pytest.main([__file__])