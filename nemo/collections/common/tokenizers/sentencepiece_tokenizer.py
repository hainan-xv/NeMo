# Copyright (c) 2020, NVIDIA CORPORATION.  All rights reserved.
#
# Licensed under the Apache License, Version 2.0 (the "License");
# you may not use this file except in compliance with the License.
# You may obtain a copy of the License at
#
#     http://www.apache.org/licenses/LICENSE-2.0
#
# Unless required by applicable law or agreed to in writing, software
# distributed under the License is distributed on an "AS IS" BASIS,
# WITHOUT WARRANTIES OR CONDITIONS OF ANY KIND, either express or implied.
# See the License for the specific language governing permissions and
# limitations under the License.

import os
import re
from typing import Dict, List, Optional, Union

import numpy as np
import sentencepiece
import torch

from nemo.collections.common.parts.utils import if_exist
from nemo.collections.common.tokenizers.chat_template_mixin import ChatTemplateMixin
from nemo.collections.common.tokenizers.tokenizer_spec import TokenizerSpec
from nemo.utils import logging

__all__ = ['SentencePieceTokenizer', 'SentencePieceSpeechLLMTTSTokenizer', 'create_spt_model']


class SentencePieceTokenizer(TokenizerSpec, ChatTemplateMixin):
    """
    Sentencepiecetokenizer https://github.com/google/sentencepiece.

    Args:
        model_path: path to sentence piece tokenizer model. To create the model use create_spt_model()
        special_tokens: either list of special tokens or dictionary of token name to token value
        legacy: when set to True, the previous behavior of the SentecePiece wrapper will be restored,
            including the possibility to add special tokens inside wrapper.
        ignore_extra_whitespaces: whether to ignore extra whitespaces in the input text while encoding.
            Note:
            This is done for the current models tokenizers that don't handle extra whitespaces as by default tokenizer learned to ignore it.
            To check if the tokenizer by default ignores extra whitespaces refer to `self.removed_extra_spaces` attribute of the tokenizer.
            We added a parameter to process_asr_tokenizer.py for upcoming models to handle it inbuilt.
    """

    def __init__(
        self,
        model_path: str,
        special_tokens: Optional[Union[Dict[str, str], List[str]]] = None,
        legacy: bool = False,
        ignore_extra_whitespaces: bool = True,
        chat_template: Optional[Dict] = None,
        trim_spm_separator_after_special_token=True,
        spm_separator='▁',
    ):
        self.chat_template = chat_template
        if not model_path or not os.path.exists(model_path):
            raise ValueError(f"model_path: {model_path} is invalid")
        self.tokenizer = sentencepiece.SentencePieceProcessor()
        self.tokenizer.Load(model_path)

        self.original_vocab_size = self.tokenizer.get_piece_size()
        self.vocab_size = self.tokenizer.get_piece_size()
        self.legacy = legacy
        self.ignore_extra_whitespaces = ignore_extra_whitespaces
        # using special symbol for extra_space token, so it is not likely to be in the vocabulary
        self.extra_space_token = '☯'
        self.special_token_to_id = {}
        self.id_to_special_token = {}
        self.trim_spm_separator_after_special_token = trim_spm_separator_after_special_token
        self.spm_separator_id = self.tokenizer.piece_to_id(spm_separator)
        self.spm_separator = spm_separator

        if special_tokens:
            if not self.legacy:
                raise ValueError(
                    "Special tokens must be None when legacy is set to False. Provide special tokens at train time."
                )
            self.add_special_tokens(special_tokens)

        self.removed_extra_spaces = self.tokenizer.encode_as_pieces('x  y') == self.tokenizer.encode_as_pieces('x y')
        self.space_sensitive = self.text_to_tokens('x y') != self.text_to_tokens('x') + self.text_to_tokens('y')

    def text_to_tokens(self, text):
<<<<<<< HEAD
        text = text[::-1]
=======
        if self.removed_extra_spaces and not self.ignore_extra_whitespaces:
            text = re.sub(r'(?<= )(?= )|^ | $', f' {self.extra_space_token} ', text)
>>>>>>> ef9b00f1
        if self.legacy:
            tokens = []
            idx = 0
            last_idx = 0

            while 1:
                indices = {}

                for token in self.special_token_to_id:
                    try:
                        indices[token] = text[idx:].index(token)
                    except ValueError:
                        continue

                if len(indices) == 0:
                    break

                next_token = min(indices, key=indices.get)
                next_idx = idx + indices[next_token]

                tok = self.tokenizer.encode_as_pieces(text[idx:next_idx])
                # Chat-templates insert a space between a special token and first word (e.g.
                # "[INST] who") which is tokenized as <inst-id> <space-id> <who-id> instead of
                # <inst-id> <who-id>.
                if (
                    self.trim_spm_separator_after_special_token
                    and len(tokens) > 0
                    and tokens[-1] in self.special_token_to_id
                    and len(tok) > 0
                    and tok[0] == self.spm_separator
                ):
                    tok.pop(0)
                tokens.extend(tok)
                tokens.append(next_token)
                idx = next_idx + len(next_token)

            tokens.extend(self.tokenizer.encode_as_pieces(text[idx:]))
<<<<<<< HEAD
            return tokens[::-1]

        return self.tokenizer.encode_as_pieces(text)[::-1]
=======

        else:
            tokens = self.tokenizer.encode_as_pieces(text)

        if self.removed_extra_spaces and not self.ignore_extra_whitespaces:
            tokens = list(filter(lambda x: x != self.extra_space_token, tokens))
        return tokens
>>>>>>> ef9b00f1

    def text_to_ids(self, text, sample_alpha=None):
        if isinstance(text, str):
            return self._text_to_ids(text, sample_alpha)
        elif isinstance(text, list):
            assert False # not implemented
            return self.apply_chat_template(text)
        else:
            raise ValueError(f"Expected either str or list input, but got {type(text)}")

    def _text_to_ids(self, text, sample_alpha=None):
<<<<<<< HEAD
        text = text[::-1]
=======
        if self.removed_extra_spaces and not self.ignore_extra_whitespaces:
            text = re.sub(r'(?<= )(?= )|^ | $', f' {self.extra_space_token} ', text).rstrip()
>>>>>>> ef9b00f1
        if self.legacy:
            ids = []
            idx = 0
            last_idx = 0

            while 1:
                indices = {}

                for token in self.special_token_to_id:
                    try:
                        indices[token] = text[idx:].index(token)
                    except ValueError:
                        continue

                if len(indices) == 0:
                    break

                next_token = min(indices, key=indices.get)
                next_idx = idx + indices[next_token]

                text_tokens = self.tokenizer.encode(text[idx:next_idx])
                # Chat-templates insert a space between a special token and first word (e.g.
                # "[INST] who") which is tokenized as <inst-id> <space-id> <who-id> instead of
                # <inst-id> <who-id>.
                if (
                    self.trim_spm_separator_after_special_token
                    and len(ids) > 0
                    and ids[-1] in self.id_to_special_token
                    and len(text_tokens) > 0
                    and text_tokens[0] == self.spm_separator_id
                ):
                    text_tokens.pop(0)
                ids.extend(text_tokens)
                ids.append(self.special_token_to_id[next_token])
                idx = next_idx + len(next_token)

<<<<<<< HEAD
            ids.extend(self.tokenizer.encode_as_ids(text[idx:]))
            return ids[::-1]
=======
            if self.removed_extra_spaces and not self.ignore_extra_whitespaces:
                ids.extend(self._text_to_ids_extra_space(text[idx:]))
            else:
                ids.extend(self.tokenizer.encode_as_ids(text[idx:]))
            return ids
>>>>>>> ef9b00f1

        if self.removed_extra_spaces and not self.ignore_extra_whitespaces:
            return self._text_to_ids_extra_space(text, sample_alpha)

        if sample_alpha is not None:
            return self.tokenizer.encode_as_ids(text, enable_sampling=True, alpha=sample_alpha, nbest_size=-1)[::-1]
        else:
            return self.tokenizer.encode_as_ids(text)[::-1]

    def _text_to_ids_extra_space(self, text, sample_alpha=None):
        ids = []
        encoding_kwargs = {}
        if sample_alpha is not None:
            encoding_kwargs = {'enable_sampling': True, 'alpha': sample_alpha, 'nbest_size': -1}
        for part in text.split(self.extra_space_token):
            if not part:
                continue
            part += self.extra_space_token
            part_ids = self.tokenizer.encode_as_ids(part, **encoding_kwargs)
            ids.extend(part_ids[:-1])

        return ids

    def tokens_to_text(self, tokens):
        if isinstance(tokens, np.ndarray):
            tokens = tokens.tolist()

        tokens = tokens[::-1]
        return self.tokenizer.decode_pieces(tokens)[::-1]

    def ids_to_text(self, ids):
        if isinstance(ids, (np.ndarray, torch.Tensor)):
            ids = ids.tolist()

        ids = ids[::-1]
        if self.legacy:
            text = ""
            last_i = 0

            for i, id in enumerate(ids):
                if id in self.id_to_special_token:
                    text += self.tokenizer.decode_ids(ids[last_i:i]) + " "
                    text += self.id_to_special_token[id] + " "
                    last_i = i + 1

            text += self.tokenizer.decode_ids(ids[last_i:])
            return text.strip()[::-1]

        return self.tokenizer.decode_ids(ids)[::-1]

    def token_to_id(self, token):
        if self.legacy and token in self.special_token_to_id:
            return self.special_token_to_id[token]

        return self.tokenizer.piece_to_id(token)

    def ids_to_tokens(self, ids):
        tokens = []
        for id in ids:
            if id >= self.original_vocab_size:
                tokens.append(self.id_to_special_token[id])
            else:
                tokens.append(self.tokenizer.id_to_piece(id))
        return tokens

    def tokens_to_ids(self, tokens: Union[str, List[str]], tokens_to_skip: List[str] = []) -> Union[int, List[int]]:
        if isinstance(tokens, str):
            tokens = [tokens]
        ids = []
        for token in tokens:
            if token not in tokens_to_skip:
                ids.append(self.token_to_id(token))
        return ids

    def add_special_tokens(self, special_tokens):
        if not self.legacy:
            raise AttributeError("Special Token addition does not work when legacy is set to False.")

        if isinstance(special_tokens, list):
            for token in special_tokens:
                if (
                    self.tokenizer.piece_to_id(token) == self.tokenizer.unk_id()
                    and token not in self.special_token_to_id
                ):
                    self.special_token_to_id[token] = self.vocab_size
                    self.id_to_special_token[self.vocab_size] = token
                    self.vocab_size += 1
                elif self.tokenizer.piece_to_id(token) != self.tokenizer.unk_id():
                    self.special_token_to_id[token] = self.tokenizer.piece_to_id(token)
                    self.id_to_special_token[self.special_token_to_id[token]] = token

        elif isinstance(special_tokens, dict):
            for token_name, token in special_tokens.items():
                setattr(self, token_name, token)
                if (
                    self.tokenizer.piece_to_id(token) == self.tokenizer.unk_id()
                    and token not in self.special_token_to_id
                ):
                    self.special_token_to_id[token] = self.vocab_size
                    self.id_to_special_token[self.vocab_size] = token
                    self.vocab_size += 1
                elif self.tokenizer.piece_to_id(token) != self.tokenizer.unk_id():
                    self.special_token_to_id[token] = self.tokenizer.piece_to_id(token)
                    self.id_to_special_token[self.special_token_to_id[token]] = token
        else:
            raise ValueError("Expected special_tokens to be a list or a dict " + str(type(special_tokens)))

    @property
    def pad_id(self):
        if self.legacy:
            pad_id = self.tokens_to_ids([self.pad_token])[0]
        else:
            pad_id = self.tokenizer.pad_id()
        return pad_id

    @property
    def bos_id(self):
        if self.legacy:
            bos_id = self.tokens_to_ids([self.bos_token])[0]
        else:
            bos_id = self.tokenizer.bos_id()
        return bos_id

    @property
    def eos_id(self):
        if self.legacy:
            eos_id = self.tokens_to_ids([self.eos_token])[0]
        else:
            eos_id = self.tokenizer.eos_id()
        return eos_id

    @property
    def sep_id(self):
        if self.legacy:
            return self.tokens_to_ids([self.sep_token])[0]
        else:
            raise NameError("Use function token_to_id to retrieve special tokens other than unk, pad, bos, and eos.")

    @property
    def cls_id(self):
        if self.legacy:
            return self.tokens_to_ids([self.cls_token])[0]
        else:
            raise NameError("Use function token_to_id to retrieve special tokens other than unk, pad, bos, and eos.")

    @property
    def mask_id(self):
        if self.legacy:
            return self.tokens_to_ids([self.mask_token])[0]
        else:
            raise NameError("Use function token_to_id to retrieve special tokens other than unk, pad, bos, and eos.")

    @property
    def unk_id(self):
        return self.tokenizer.unk_id()

    @property
    def additional_special_tokens_ids(self):
        """Returns a list of the additional special tokens (excluding bos, eos, pad, unk). Used to return sentinel tokens for e.g. T5."""
        special_tokens = set(
            [self.bos_token, self.eos_token, self.pad_token, self.mask_token, self.cls_token, self.sep_token]
        )
        return [v for k, v in self.special_token_to_id.items() if k not in special_tokens]

    @property
    def vocab(self):
        main_vocab = [self.tokenizer.id_to_piece(id) for id in range(self.tokenizer.get_piece_size())]
        special_tokens = [
            self.id_to_special_token[self.original_vocab_size + i]
            for i in range(self.vocab_size - self.original_vocab_size)
        ]
        return main_vocab + special_tokens


class SentencePieceSpeechLLMTTSTokenizer(SentencePieceTokenizer):
    def add_phone_tokens_to_special_tokens(self):
        for i, word in enumerate(self.vocab):
            if word.startswith("p{"):
                self.special_token_to_id[word] = i
                self.id_to_special_token[i] = word


def create_spt_model(
    data_file: str,
    vocab_size: int,
    sample_size: int,
    do_lower_case: bool,
    tokenizer_type: str = 'unigram',
    output_dir: Optional[str] = None,
    character_coverage: float = 1.0,
    train_extremely_large_corpus: bool = False,
    max_sentencepiece_length: int = -1,
    bos: bool = False,
    eos: bool = False,
    pad: bool = False,
    control_symbols: List[str] = None,
    user_defined_symbols: List[str] = None,
    byte_fallback: bool = False,
    split_digits: bool = False,
    split_by_whitespace: bool = True,
    split_by_unicode_script: bool = True,
    remove_extra_whitespaces: bool = False,
):
    """
    Creates sentence piece tokenizer model from data file.

    Args:
        data_file: data file
        vocab_size: vocabulary size
        sample_size: maximum size of sentences the trainer loads
        do_lower_case: if text should be lower cased before tokenizer model is created
        character_coverage: float value between 0 and 1 (as a percentage). For languages with a vast charset,
            can be < 1.0, but for all other languages, it should be set as 1.0
        output_dir: folder to save created tokenizer model. If not specified will store model at data_file/../spt folder
        train_extremely_large_corpus: If training on huge datasets, pass this flag to allow SentencePiece
            to build the tokenizer.
        max_sentencepiece_length: Limits the maximum length of the SentencePiece subword that can be constructed.
            By default, no limit is placed.
        bos: when True, bos token "<s>" is added to the vocabulary.
        eos: when True, eos token "</s>" is added to the vocabulary.
        pad: when True, pad token "<pad>" is added to the vocabulary.
        control_symbols: control symbols to add to tokenizer, as defined by sentencepiece.
            These tokens get removed at decode time and are not encoded from the text - can only be added to the input programatically.
        user_defined_symbols: user symbols to add to tokenizer, as defined by sentencepiece.
            These tokens remain in the decoded text and are encoded automatically when present in the input text.
        byte_fallback: If <unk>, fallback to a byte sequence of the character.
        split_digits: If true, digits are split into individual tokens.
        split_by_whitespace: Whether to respect white space while creating subwords. If False, will learn merges across whitespace.
        split_by_unicode_script: Whether to include multiple Unicode scripts. Ex. is Arabic diacritics which are considered part of the letter (عِدَّةُ).
        remove_extra_whitespaces: Whether to remove leading, trailing, and duplicate internal whitespace. If true, will skip double spaces during encoding.
    """

    if not data_file or not os.path.exists(data_file):
        raise ValueError(f"data_file must be valid file path, but got {data_file}")
    data_dir = os.path.dirname(data_file)
    vocab = []
    special_tokens = ["<s>", "</s>", "<pad>", "<unk>"]
    if not output_dir:
        output_dir = f'{data_dir}/spt'
    if if_exist(output_dir, ['tokenizer.model']):
        logging.info(f"tokenizer model {output_dir}/tokenizer.model already exists")
        return f'{output_dir}/tokenizer.model', f'{output_dir}/vocab.txt'
    logging.info(f'Processing {data_file} and store at {output_dir}')
    os.makedirs(output_dir, exist_ok=True)

    cmd = (
        f"--input={data_file} --model_prefix={output_dir}/tokenizer "
        f"--vocab_size={vocab_size} "
        f"--shuffle_input_sentence=true --hard_vocab_limit=false "
        f"--model_type={tokenizer_type} "
        f"--character_coverage={character_coverage}"
    )

    pad_id = 3
    if not bos:
        pad_id -= 1
        cmd += " --bos_id=-1"

    if not eos:
        pad_id -= 1
        cmd += " --eos_id=-1"

    if pad:
        cmd += f" --pad_id={pad_id}"

    if control_symbols:
        control_string = (",").join(control_symbols)
        cmd += f" --control_symbols={control_string}"
        special_tokens += control_symbols

    if user_defined_symbols:
        user_string = (",").join(user_defined_symbols)
        cmd += f" --user_defined_symbols={user_string}"
        special_tokens += user_defined_symbols

    if do_lower_case:
        cmd += " --normalization_rule_name=nmt_nfkc_cf"

    if sample_size > 0:
        cmd += f" --input_sentence_size={sample_size}"

    if train_extremely_large_corpus:
        cmd += " --train_extremely_large_corpus=true"

    if max_sentencepiece_length >= 0:
        cmd += f" --max_sentencepiece_length={max_sentencepiece_length}"

    if byte_fallback:
        cmd += " --byte_fallback=true"

    if split_digits:
        cmd += " --split_digits=true"

    if not split_by_whitespace:
        cmd += " --split_by_whitespace=false"

    if not split_by_unicode_script:
        cmd += " --split_by_unicode_script=false"

    if not remove_extra_whitespaces:
        cmd += " --remove_extra_whitespaces=false"

    sentencepiece.SentencePieceTrainer.Train(cmd)

    # Add BERT control symbols
    tokens = []

    # Encoding arg is added for compatibility with systems which enforce
    # ASCII encoding in Python. Sentencepiece always uses Unicode (UTF8).
    with open(f"{output_dir}/tokenizer.vocab", "r", encoding="utf8") as f:
        # Read tokens from each line and parse for vocab
        for line in f:
            piece = line.split("\t")[0]
            if piece in special_tokens:
                # skip special tokens
                continue
            token = piece[1:] if piece.startswith("▁") else f"##{piece}"

            if len(token) > 0:
                tokens.append(token)
            else:
                tokens.append(piece[0])

    vocab.extend(tokens)

    # Save vocabulary to output file
    vocab_file = f'{output_dir}/vocab.txt'
    with open(vocab_file, "w", encoding="utf8") as f:
        for token in vocab:
            f.write(f"{token}\n")
    return f'{output_dir}/tokenizer.model', vocab_file<|MERGE_RESOLUTION|>--- conflicted
+++ resolved
@@ -83,12 +83,9 @@
         self.space_sensitive = self.text_to_tokens('x y') != self.text_to_tokens('x') + self.text_to_tokens('y')
 
     def text_to_tokens(self, text):
-<<<<<<< HEAD
-        text = text[::-1]
-=======
         if self.removed_extra_spaces and not self.ignore_extra_whitespaces:
             text = re.sub(r'(?<= )(?= )|^ | $', f' {self.extra_space_token} ', text)
->>>>>>> ef9b00f1
+        text = text[::-1]
         if self.legacy:
             tokens = []
             idx = 0
@@ -126,19 +123,13 @@
                 idx = next_idx + len(next_token)
 
             tokens.extend(self.tokenizer.encode_as_pieces(text[idx:]))
-<<<<<<< HEAD
-            return tokens[::-1]
-
-        return self.tokenizer.encode_as_pieces(text)[::-1]
-=======
 
         else:
             tokens = self.tokenizer.encode_as_pieces(text)
 
         if self.removed_extra_spaces and not self.ignore_extra_whitespaces:
             tokens = list(filter(lambda x: x != self.extra_space_token, tokens))
-        return tokens
->>>>>>> ef9b00f1
+        return tokens[::-1]
 
     def text_to_ids(self, text, sample_alpha=None):
         if isinstance(text, str):
@@ -150,12 +141,9 @@
             raise ValueError(f"Expected either str or list input, but got {type(text)}")
 
     def _text_to_ids(self, text, sample_alpha=None):
-<<<<<<< HEAD
-        text = text[::-1]
-=======
         if self.removed_extra_spaces and not self.ignore_extra_whitespaces:
             text = re.sub(r'(?<= )(?= )|^ | $', f' {self.extra_space_token} ', text).rstrip()
->>>>>>> ef9b00f1
+        text = text[::-1]
         if self.legacy:
             ids = []
             idx = 0
@@ -192,16 +180,11 @@
                 ids.append(self.special_token_to_id[next_token])
                 idx = next_idx + len(next_token)
 
-<<<<<<< HEAD
-            ids.extend(self.tokenizer.encode_as_ids(text[idx:]))
-            return ids[::-1]
-=======
             if self.removed_extra_spaces and not self.ignore_extra_whitespaces:
                 ids.extend(self._text_to_ids_extra_space(text[idx:]))
             else:
                 ids.extend(self.tokenizer.encode_as_ids(text[idx:]))
-            return ids
->>>>>>> ef9b00f1
+            return ids[::-1]
 
         if self.removed_extra_spaces and not self.ignore_extra_whitespaces:
             return self._text_to_ids_extra_space(text, sample_alpha)
