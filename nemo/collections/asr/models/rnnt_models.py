--- conflicted
+++ resolved
@@ -87,15 +87,12 @@
 
         if loss_name == 'tdt':
             num_classes = num_classes - self.joint.num_extra_outputs
-<<<<<<< HEAD
             self.cfg.decoding.durations = loss_kwargs.durations
         elif loss_name == 'hainan':
             num_classes = num_classes - self.joint.num_extra_outputs
             self.cfg.decoding.durations = loss_kwargs.durations
         elif loss_name == 'multiblank_rnnt':
             self.cfg.decoding.big_blank_durations = loss_kwargs.big_blank_durations
-=======
->>>>>>> 73327542
 
         self.loss = RNNTLoss(
             num_classes=num_classes,
