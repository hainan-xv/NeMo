--- conflicted
+++ resolved
@@ -288,89 +288,6 @@
             * A list of greedy transcript texts / Hypothesis
             * An optional list of beam search transcript texts / Hypothesis / NBestHypothesis.
         """
-<<<<<<< HEAD
-        if paths2audio_files is None or len(paths2audio_files) == 0:
-            return {}
-
-        # We will store transcriptions here
-        hypotheses = []
-        all_hypotheses = []
-        # Model's mode and device
-        mode = self.training
-        device = next(self.parameters()).device
-        dither_value = self.preprocessor.featurizer.dither
-        pad_to_value = self.preprocessor.featurizer.pad_to
-
-        if num_workers is None:
-            num_workers = min(batch_size, os.cpu_count() - 1)
-
-        try:
-            self.preprocessor.featurizer.dither = 0.0
-            self.preprocessor.featurizer.pad_to = 0
-
-            # Switch model to evaluation mode
-            self.eval()
-            # Freeze the encoder and decoder modules
-            self.encoder.freeze()
-            self.decoder.freeze()
-            self.joint.freeze()
-            self.inter_decoder.freeze()
-            self.inter_joint.freeze()
-            logging_level = logging.get_verbosity()
-            logging.set_verbosity(logging.WARNING)
-            # Work in tmp directory - will store manifest file there
-            with tempfile.TemporaryDirectory() as tmpdir:
-                with open(os.path.join(tmpdir, 'manifest.json'), 'w', encoding='utf-8') as fp:
-                    for audio_file in paths2audio_files:
-                        entry = {'audio_filepath': audio_file, 'duration': 100000, 'text': ''}
-                        fp.write(json.dumps(entry) + '\n')
-
-                config = {
-                    'paths2audio_files': paths2audio_files,
-                    'batch_size': batch_size,
-                    'temp_dir': tmpdir,
-                    'num_workers': num_workers,
-                    'channel_selector': channel_selector,
-                }
-
-                if augmentor:
-                    config['augmentor'] = augmentor
-
-                temporary_datalayer = self._setup_transcribe_dataloader(config)
-                for test_batch in tqdm(temporary_datalayer, desc="Transcribing", disable=(not verbose)):
-                    encoded, encoded_len = self.forward(
-                        input_signal=test_batch[0].to(device), input_signal_length=test_batch[1].to(device)
-                    )
-                    best_hyp, all_hyp = self.decoding.rnnt_decoder_predictions_tensor(
-                        encoded,
-                        encoded_len,
-                        return_hypotheses=return_hypotheses,
-                        partial_hypotheses=partial_hypothesis,
-                    )
-
-                    hypotheses += best_hyp
-                    if all_hyp is not None:
-                        all_hypotheses += all_hyp
-                    else:
-                        all_hypotheses += best_hyp
-
-                    del encoded
-                    del test_batch
-        finally:
-            # set mode back to its original value
-            self.train(mode=mode)
-            self.preprocessor.featurizer.dither = dither_value
-            self.preprocessor.featurizer.pad_to = pad_to_value
-
-            logging.set_verbosity(logging_level)
-            if mode is True:
-                self.encoder.unfreeze()
-                self.decoder.unfreeze()
-                self.joint.unfreeze()
-                self.inter_decoder.unfreeze()
-                self.inter_joint.unfreeze()
-        return hypotheses, all_hypotheses
-=======
         return super().transcribe(
             audio=audio,
             batch_size=batch_size,
@@ -383,7 +300,6 @@
             # Additional arguments
             partial_hypothesis=partial_hypothesis,
         )
->>>>>>> 6865c39d
 
     def change_vocabulary(self, new_vocabulary: List[str], decoding_cfg: Optional[DictConfig] = None):
         """
