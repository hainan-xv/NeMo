--- conflicted
+++ resolved
@@ -40,10 +40,6 @@
 from nemo.utils import logging, model_utils
 from nemo.utils.cast_utils import cast_all
 from dataclasses import field
-<<<<<<< HEAD
-=======
-
->>>>>>> 46c90bd2
 __all__ = ['EncDecClassificationModel', 'EncDecRegressionModel']
 
 
@@ -52,24 +48,14 @@
     batch_size: int = 4
     logprobs: bool = False
 
-<<<<<<< HEAD
     _internal: InternalTranscribeConfig = field(default_factory=lambda: InternalTranscribeConfig())
-=======
-    _internal: InternalTranscribeConfig = lambda: field(InternalTranscribeConfig())
->>>>>>> 46c90bd2
-
 
 @dataclass
 class RegressionInferConfig:
     batch_size: int = 4
     logprobs: bool = True
 
-<<<<<<< HEAD
     _internal: InternalTranscribeConfig = field(default_factory=lambda: InternalTranscribeConfig())
-=======
-    _internal: InternalTranscribeConfig = lambda: field(InternalTranscribeConfig())
->>>>>>> 46c90bd2
-
 
 class _EncDecBaseModel(ASRModel, ExportableEncDecModel, TranscriptionMixin):
     """Encoder decoder Classification models."""
