# Copyright (c) 2023, NVIDIA CORPORATION.  All rights reserved.
#
# Licensed under the Apache License, Version 2.0 (the "License");
# you may not use this file except in compliance with the License.
# You may obtain a copy of the License at
#
#     http://www.apache.org/licenses/LICENSE-2.0
#
# Unless required by applicable law or agreed to in writing, software
# distributed under the License is distributed on an "AS IS" BASIS,
# WITHOUT WARRANTIES OR CONDITIONS OF ANY KIND, either express or implied.
# See the License for the specific language governing permissions and
# limitations under the License.

import itertools
import json
import os
import tempfile
from math import ceil
from typing import Any, Dict, List, Optional, Union

import editdistance
import torch
import torch.distributed as dist
from omegaconf import DictConfig, OmegaConf, open_dict
from pytorch_lightning import Trainer
from torchmetrics.text import SacreBLEUScore
from tqdm.auto import tqdm

from nemo.collections.asr.data import audio_to_text_dataset
from nemo.collections.asr.data.audio_to_text_dali import DALIOutputs
from nemo.collections.asr.data.audio_to_text_lhotse import LhotseSpeechToTextBpeDataset
from nemo.collections.asr.models.asr_model import ASRModel, ExportableEncDecModel
from nemo.collections.asr.modules.transformer import (
    BeamSearchSequenceGenerator,
    TransformerEncoder,
    get_nemo_transformer,
)
from nemo.collections.asr.parts.mixins import ASRBPEMixin, ASRTranscriptionMixin, TranscribeConfig
from nemo.collections.asr.parts.submodules.token_classifier import TokenClassifier
from nemo.collections.asr.parts.utils.audio_utils import ChannelSelectorType
from nemo.collections.asr.parts.utils.rnnt_utils import Hypothesis
from nemo.collections.common.data.lhotse import get_lhotse_dataloader_from_config
from nemo.collections.common.losses import SmoothedCrossEntropyLoss
from nemo.collections.common.metrics import GlobalAverageLossMetric
from nemo.collections.common.parts import transformer_weights_init
from nemo.core.classes.common import typecheck
from nemo.core.neural_types import (
    AudioSignal,
    ChannelType,
    LabelsType,
    LengthsType,
    LogprobsType,
    MaskType,
    NeuralType,
    SpectrogramType,
)
from nemo.utils import logging

__all__ = ['EncDecTransfModelBPE']


def lens_to_mask(lens, max_length):
    batch_size = lens.shape[0]
    mask = torch.arange(max_length).repeat(batch_size, 1).to(lens.device) < lens[:, None]
    return mask


class EncDecTransfModelBPE(ASRModel, ExportableEncDecModel, ASRBPEMixin, ASRTranscriptionMixin):
    """Base class for encoder decoder CTC-based models."""

    def __init__(self, cfg: DictConfig, trainer: Trainer = None):

        if 'tokenizer' not in cfg:
            raise ValueError("`cfg` must have `tokenizer` config to create a tokenizer !")

        # Setup the tokenizer
        self._setup_tokenizer(cfg.tokenizer)

        super().__init__(cfg=cfg, trainer=trainer)

        # Setup audio preprocessor
        self.preprocessor = EncDecTransfModelBPE.from_config_dict(self.cfg.preprocessor)

        # Setup audio encoder
        self.encoder = EncDecTransfModelBPE.from_config_dict(self.cfg.encoder)

        # Add projection layer if encoder and decoder differ in hidden size
        if self.cfg.encoder['d_model'] != self.cfg.transf_decoder['hidden_size']:
            self.adapter = torch.nn.Linear(self.cfg.encoder['d_model'], self.cfg.transf_decoder['hidden_size'])
        else:
            self.adapter = torch.nn.Identity()

        transf_encoder_cfg_dict = OmegaConf.to_container(cfg.get('transf_encoder'))

        # Whether to add Transformer Encoder block between Conformer and Transformer Decoder
        self.use_transf_encoder = False
        if transf_encoder_cfg_dict['num_layers'] > 0:
            self.use_transf_encoder = True

            self.transf_encoder = TransformerEncoder(
                num_layers=transf_encoder_cfg_dict['num_layers'],
                hidden_size=transf_encoder_cfg_dict['hidden_size'],
                inner_size=transf_encoder_cfg_dict['inner_size'],
                mask_future=False,
                num_attention_heads=transf_encoder_cfg_dict['num_attention_heads'],
                attn_score_dropout=transf_encoder_cfg_dict['attn_score_dropout'],
                attn_layer_dropout=transf_encoder_cfg_dict['attn_layer_dropout'],
                ffn_dropout=transf_encoder_cfg_dict['ffn_dropout'],
                pre_ln=transf_encoder_cfg_dict.get('pre_ln', True),
                pre_ln_final_layer_norm=transf_encoder_cfg_dict.get('pre_ln_final_layer_norm', True),
            )
            std_init_range = 1 / transf_encoder_cfg_dict['hidden_size'] ** 0.5
            self.transf_encoder.apply(lambda module: transformer_weights_init(module, std_init_range))

        transf_decoder_cfg_dict = OmegaConf.to_container(cfg.get('transf_decoder'))

        # Transformer decoder
        vocab_size = 8 * ceil(self.tokenizer.vocab_size / 8)
        transf_decoder_cfg_dict['vocab_size'] = vocab_size
        library = transf_decoder_cfg_dict.pop('library', 'nemo')
        if library != 'nemo':
            raise ValueError(f"Currently only 'nemo' library is supported for Transformer decoder. Got {library}")
        model_name = transf_decoder_cfg_dict.pop('model_name', None)
        pretrained = transf_decoder_cfg_dict.pop('pretrained', False)
        self.transf_decoder = get_nemo_transformer(
            model_name=model_name,
            pretrained=pretrained,
            config_dict=transf_decoder_cfg_dict,
            encoder=False,
            pre_ln_final_layer_norm=transf_decoder_cfg_dict.get("pre_ln_final_layer_norm", False),
        )

        self.log_softmax = TokenClassifier(
            hidden_size=self.transf_decoder.hidden_size,
            num_classes=vocab_size,
            activation=self.cfg.head.activation,
            log_softmax=self.cfg.head.log_softmax,
            dropout=self.cfg.head.dropout,
            use_transformer_init=self.cfg.head.use_transformer_init,
            num_layers=self.cfg.head.num_layers,
        )
        self.log_softmax.mlp.layer0.weight = self.transf_decoder.embedding.token_embedding.weight
        std_init_range = 1 / self.transf_decoder.hidden_size ** 0.5
        self.transf_decoder.apply(lambda module: transformer_weights_init(module, std_init_range))
        self.log_softmax.apply(lambda module: transformer_weights_init(module, std_init_range))

        # Beam Search decoding
        self.beam_search = BeamSearchSequenceGenerator(
            embedding=self.transf_decoder.embedding,
            decoder=self.transf_decoder.decoder,
            log_softmax=self.log_softmax,
            max_sequence_length=self.transf_decoder.max_sequence_length,
            beam_size=self.cfg.beam_search.beam_size,
            bos=self.tokenizer.bos_id,
            pad=self.tokenizer.pad_id,
            eos=self.tokenizer.eos_id,
            len_pen=self.cfg.beam_search.len_pen,
            max_delta_length=self.cfg.beam_search.max_generation_delta,
        )

        # Define autoregressive CE loss
        self.transf_loss = SmoothedCrossEntropyLoss(
            pad_id=self.tokenizer.pad_id, label_smoothing=self.cfg.label_smoothing
        )

        if hasattr(self.cfg, 'spec_augment') and self.cfg.spec_augment is not None:
            self.spec_augmentation = EncDecTransfModelBPE.from_config_dict(self.cfg.spec_augment)
        else:
            self.spec_augmentation = None

        self.val_loss = GlobalAverageLossMetric(dist_sync_on_step=False, take_avg_loss=True)

    @torch.no_grad()
    def transcribe(
        self,
        audio: List[str],
        batch_size: int = 4,
        return_hypotheses: bool = False,
        num_workers: int = 0,
        channel_selector: Optional[ChannelSelectorType] = None,
        augmentor: DictConfig = None,
        verbose: bool = True,
    ) -> Union[List[str], List[Hypothesis]]:
        """
        Uses greedy decoding to transcribe audio files. Use this method for debugging and prototyping.
        Args:
            audio: (a list) of paths to audio files. \
                Recommended length per file is between 5 and 25 seconds. \
                But it is possible to pass a few hours long file if enough GPU memory is available.
            batch_size: (int) batch size to use during inference.
                Bigger will result in better throughput performance but would use more memory.
            return_hypotheses: (bool) Either return hypotheses or text
                With hypotheses can do some postprocessing like getting timestamp or rescoring
            num_workers: (int) number of workers for DataLoader
            channel_selector (int | Iterable[int] | str): select a single channel or a subset of channels from multi-channel audio. If set to `'average'`, it performs averaging across channels. Disabled if set to `None`. Defaults to `None`.
            augmentor: (DictConfig): Augment audio samples during transcription if augmentor is applied.
            verbose: (bool) whether to display tqdm progress bar
        Returns:
            A list of transcriptions (or raw log probabilities if logprobs is True) in the same order as paths2audio_files
        """
<<<<<<< HEAD
        if paths2audio_files is None or len(paths2audio_files) == 0:
            return {}

        if return_hypotheses and logprobs:
            raise ValueError(
                "Either `return_hypotheses` or `logprobs` can be True at any given time."
                "Returned hypotheses will contain the logprobs."
            )

        if num_workers is None:
            num_workers = min(batch_size, os.cpu_count() - 1)

        # We will store transcriptions here
        hypotheses = []

        # Model's mode and device
        mode = self.training
        device = next(self.parameters()).device
        dither_value = self.preprocessor.featurizer.dither
        pad_to_value = self.preprocessor.featurizer.pad_to

        try:
            self.preprocessor.featurizer.dither = 0.0
            self.preprocessor.featurizer.pad_to = 0
            # Switch model to evaluation mode
            self.eval()
            # Freeze the encoder and decoder modules
            self.encoder.freeze()
            self.transf_decoder.freeze()
            logging_level = logging.get_verbosity()
            logging.set_verbosity(logging.WARNING)
            # Work in tmp directory - will store manifest file there
            with tempfile.TemporaryDirectory() as tmpdir:
                with open(os.path.join(tmpdir, 'manifest.json'), 'w') as fp:
                    for audio_file in paths2audio_files:
                        entry = {'audio_filepath': audio_file, 'duration': 100000, 'text': 'nothing'}
                        fp.write(json.dumps(entry) + '\n')

                config = {
                    'paths2audio_files': paths2audio_files,
                    'batch_size': batch_size,
                    'temp_dir': tmpdir,
                    'num_workers': num_workers,
                    'channel_selector': channel_selector,
                }

                if augmentor:
                    config['augmentor'] = augmentor

                temporary_datalayer = self._setup_transcribe_dataloader(config)
                for test_batch in tqdm(temporary_datalayer, desc="Transcribing", disable=not verbose):
                    log_probs, encoded_len, enc_states, enc_mask = self.forward(
                        input_signal=test_batch[0].to(device), input_signal_length=test_batch[1].to(device)
                    )

                    batch_size = test_batch[0].shape[0]

                    dec_input = [self.tokenizer.bos_id] + self.tokenizer.tokens_to_ids("▁<de>")
#                    dec_input = [self.tokenizer.bos_id] + self.tokenizer.tokens_to_ids("▁<en>")

                    decoder_input_ids = torch.LongTensor(dec_input).repeat([batch_size, 1]).to(device)

                    beam_hypotheses = (
                        self.beam_search(
                            encoder_hidden_states=enc_states, encoder_input_mask=enc_mask, return_beam_scores=False, decoder_input_ids=decoder_input_ids
                        )
                        .detach()
                        .cpu()
                        .numpy()
                    )

                    beam_hypotheses = [self.tokenizer.ids_to_text(hyp) for hyp in beam_hypotheses]

                    # TODO: add support for return_hypotheses=True @AlexGrinch
                    # if return_hypotheses:
                    #     # dump log probs per file
                    #     for idx in range(logits.shape[0]):
                    #         current_hypotheses[idx].y_sequence = logits[idx][: logits_len[idx]]

                    hypotheses += beam_hypotheses

                    del test_batch, log_probs, encoded_len, enc_states, enc_mask
        finally:
            # set mode back to its original value
            self.train(mode=mode)
            self.preprocessor.featurizer.dither = dither_value
            self.preprocessor.featurizer.pad_to = pad_to_value
            if mode is True:
                self.encoder.unfreeze()
                self.transf_decoder.unfreeze()
            logging.set_verbosity(logging_level)
=======
        return super().transcribe(
            audio=audio,
            batch_size=batch_size,
            return_hypotheses=return_hypotheses,
            num_workers=num_workers,
            channel_selector=channel_selector,
            augmentor=augmentor,
            verbose=verbose,
        )
>>>>>>> 6865c39d

    def _update_default_values(self, config: DictConfig):
        if self.training:  # don't do anything for training
            return config
        with open_dict(config):
            for k, v in self.cfg.train_ds.items():
                if k not in config:
                    config[k] = v
        return config

    def _setup_dataloader_from_config(self, config: Optional[Dict]):
        if config.get("use_lhotse"):
            config = self._update_default_values(config)
            return get_lhotse_dataloader_from_config(
                config,
                global_rank=self.global_rank,
                world_size=self.world_size,
                dataset=LhotseSpeechToTextBpeDataset(tokenizer=self.tokenizer,),
            )

        dataset = audio_to_text_dataset.get_audio_to_text_bpe_dataset_from_config(
            config=config,
            local_rank=self.local_rank,
            global_rank=self.global_rank,
            world_size=self.world_size,
            tokenizer=self.tokenizer,
            preprocessor_cfg=self.cfg.get("preprocessor", None),
        )

        if dataset is None:
            return None

        shuffle = config['shuffle']
        if config.get('is_tarred', False):
            shuffle = False

        if hasattr(dataset, 'collate_fn'):
            collate_fn = dataset.collate_fn
        else:
            collate_fn = dataset.datasets[0].collate_fn

        return torch.utils.data.DataLoader(
            dataset=dataset,
            batch_size=config['batch_size'],
            collate_fn=collate_fn,
            drop_last=config.get('drop_last', False),
            shuffle=shuffle,
            num_workers=config.get('num_workers', 0),
            pin_memory=config.get('pin_memory', False),
        )

    def setup_training_data(self, train_data_config: Optional[DictConfig]):

        # create audio-only data loader
        self._update_dataset_config(dataset_name='train', config=train_data_config)
        self._train_dl = self._setup_dataloader_from_config(config=train_data_config)

        # Need to set this because if using an IterableDataset, the length of the
        # dataloader is the total number of samples rather than the number of batches,
        # and this messes up the tqdm progress bar. So we set the number of steps manually
        # (to the correct number) to fix this.
        if 'is_tarred' in train_data_config and train_data_config['is_tarred']:
            # We also need to check if limit_train_batches is already set.
            # If it's an int, we assume that the user has set it to something sane,
            # i.e. <= # training batches, and don't change it. Otherwise, adjust
            # batches accordingly if it's a float (including 1.0).
            if self._trainer is not None and isinstance(self._trainer.limit_train_batches, float):
                self._trainer.limit_train_batches = int(
                    self._trainer.limit_train_batches
                    * ceil((len(self._train_dl.dataset) / self.world_size) / train_data_config['batch_size'])
                )
            elif self._trainer is None:
                logging.warning(
                    "Model Trainer was not set before constructing the dataset, incorrect number of "
                    "training batches will be used. Please set the trainer and rebuild the dataset."
                )

    def setup_validation_data(self, val_data_config: Optional[Union[DictConfig, Dict]]):
        """
        Sets up the validation data loader via a Dict-like object.
        Args:
            val_data_config: A config that contains the information regarding construction
                of an ASR Training dataset.
        Supported Datasets:
            -   :class:`~nemo.collections.asr.data.audio_to_text.AudioToCharDataset`
            -   :class:`~nemo.collections.asr.data.audio_to_text.AudioToBPEDataset`
            -   :class:`~nemo.collections.asr.data.audio_to_text.TarredAudioToCharDataset`
            -   :class:`~nemo.collections.asr.data.audio_to_text.TarredAudioToBPEDataset`
            -   :class:`~nemo.collections.asr.data.audio_to_text_dali.AudioToCharDALIDataset`
        """
        if 'shuffle' not in val_data_config:
            val_data_config['shuffle'] = False

        # preserve config
        self._update_dataset_config(dataset_name='validation', config=val_data_config)
        self._validation_dl = self._setup_dataloader_from_config(config=val_data_config)

    def setup_test_data(self, test_data_config: Optional[Union[DictConfig, Dict]]):
        """
        Sets up the test data loader via a Dict-like object.
        Args:
            test_data_config: A config that contains the information regarding construction
                of an ASR Training dataset.
        Supported Datasets:
            -   :class:`~nemo.collections.asr.data.audio_to_text.AudioToCharDataset`
            -   :class:`~nemo.collections.asr.data.audio_to_text.AudioToBPEDataset`
            -   :class:`~nemo.collections.asr.data.audio_to_text.TarredAudioToCharDataset`
            -   :class:`~nemo.collections.asr.data.audio_to_text.TarredAudioToBPEDataset`
            -   :class:`~nemo.collections.asr.data.audio_to_text_dali.AudioToCharDALIDataset`
        """
        if 'shuffle' not in test_data_config:
            test_data_config['shuffle'] = False

        # preserve config
        self._update_dataset_config(dataset_name='test', config=test_data_config)
        self._test_dl = self._setup_dataloader_from_config(config=test_data_config)

    @property
    def input_types(self) -> Optional[Dict[str, NeuralType]]:
        if hasattr(self.preprocessor, '_sample_rate'):
            input_signal_eltype = AudioSignal(freq=self.preprocessor._sample_rate)
        else:
            input_signal_eltype = AudioSignal()
        return {
            "input_signal": NeuralType(('B', 'T'), input_signal_eltype, optional=True),
            "input_signal_length": NeuralType(tuple('B'), LengthsType(), optional=True),
            "processed_signal": NeuralType(('B', 'D', 'T'), SpectrogramType(), optional=True),
            "processed_signal_length": NeuralType(tuple('B'), LengthsType(), optional=True),
            "transcript": NeuralType(('B', 'T'), LabelsType(), optional=True),
            "transcript_length": NeuralType(tuple('B'), LengthsType(), optional=True),
            "sample_id": NeuralType(tuple('B'), LengthsType(), optional=True),
        }

    @property
    def output_types(self) -> Optional[Dict[str, NeuralType]]:
        return {
            "transf_log_probs": NeuralType(('B', 'T', 'D'), LogprobsType()),
            "encoded_lengths": NeuralType(tuple('B'), LengthsType()),
            "encoder_states": NeuralType(('B', 'T', 'D'), ChannelType()),
            "encoder_mask": NeuralType(('B', 'T'), MaskType()),
        }

    @typecheck()
    def forward(
        self,
        input_signal=None,
        input_signal_length=None,
        processed_signal=None,
        processed_signal_length=None,
        transcript=None,
        transcript_length=None,
    ):
        """
        Forward pass of the model.
        Args:
            input_signal: Tensor that represents a batch of raw audio signals,
                of shape [B, T]. T here represents timesteps, with 1 second of audio represented as
                `self.sample_rate` number of floating point values.
            input_signal_length: Vector of length B, that contains the individual lengths of the audio
                sequences.
            processed_signal: Tensor that represents a batch of processed audio signals,
                of shape (B, D, T) that has undergone processing via some DALI preprocessor.
            processed_signal_length: Vector of length B, that contains the individual lengths of the
                processed audio sequences.
        Returns:
            A tuple of 3 elements -
            1) The log probabilities tensor of shape [B, T, D].
            2) The lengths of the acoustic sequence after propagation through the encoder, of shape [B].
            3) The greedy token predictions of the model of shape [B, T] (via argmax)
        """
        has_input_signal = input_signal is not None and input_signal_length is not None
        has_processed_signal = processed_signal is not None and processed_signal_length is not None
        if (has_input_signal ^ has_processed_signal) == False:
            raise ValueError(
                f"{self} Arguments ``input_signal`` and ``input_signal_length`` are mutually exclusive "
                " with ``processed_signal`` and ``processed_signal_len`` arguments."
            )

        if not has_processed_signal:
            processed_signal, processed_signal_length = self.preprocessor(
                input_signal=input_signal, length=input_signal_length
            )

        if self.spec_augmentation is not None and self.training:
            processed_signal = self.spec_augmentation(input_spec=processed_signal, length=processed_signal_length)

        encoded, encoded_len = self.encoder(audio_signal=processed_signal, length=processed_signal_length)

        enc_states = encoded.permute(0, 2, 1)
        enc_states = self.adapter(enc_states)
        enc_mask = lens_to_mask(encoded_len, enc_states.shape[1]).to(enc_states.dtype)
        if self.use_transf_encoder:
            enc_states = self.transf_encoder(encoder_states=enc_states, encoder_mask=enc_mask)

        transf_log_probs = None
        if transcript is not None:
            dec_mask = lens_to_mask(transcript_length, transcript.shape[1]).to(transcript.dtype)
            dec_states = self.transf_decoder(
                input_ids=transcript, decoder_mask=dec_mask, encoder_embeddings=enc_states, encoder_mask=enc_mask
            )
            transf_log_probs = self.log_softmax(hidden_states=dec_states)

        return transf_log_probs, encoded_len, enc_states, enc_mask

    def compute_audio_loss(self, batch):

        if batch is None:
            return 0

        signal, signal_len, transcript, transcript_len = batch
        input_ids, labels = transcript[:, :-1], transcript[:, 1:]

        transf_log_probs, encoded_len, enc_states, enc_mask = self.forward(
            input_signal=signal,
            input_signal_length=signal_len,
            transcript=input_ids,
            transcript_length=transcript_len,
        )

        transf_loss = self.transf_loss(log_probs=transf_log_probs, labels=labels)

        return transf_loss

    # PTL-specific methods
    def training_step(self, batch, batch_nb):

        audio_loss = self.compute_audio_loss(batch)

        tensorboard_logs = {
            'train_loss': audio_loss,
            'learning_rate': self._optimizer.param_groups[0]['lr'],
        }

        return {'loss': audio_loss, 'log': tensorboard_logs}

    def validation_step(self, batch, batch_idx, dataloader_idx=0, eval_mode="val"):
        signal, signal_len, transcript, transcript_len = batch
        input_ids, labels = transcript[:, :-1], transcript[:, 1:]

        if isinstance(batch, DALIOutputs) and batch.has_processed_signal:
            transf_log_probs, encoded_len, enc_states, enc_mask = self.forward(
                processed_signal=signal,
                processed_signal_length=signal_len,
                transcript=input_ids,
                transcript_length=transcript_len,
            )
        else:
            transf_log_probs, encoded_len, enc_states, enc_mask = self.forward(
                input_signal=signal,
                input_signal_length=signal_len,
                transcript=input_ids,
                transcript_length=transcript_len,
            )

        beam_hypotheses = self.beam_search(
            encoder_hidden_states=enc_states, encoder_input_mask=enc_mask, return_beam_scores=False
        )
        transf_loss = self.transf_loss(log_probs=transf_log_probs, labels=labels)

        ground_truths = [self.tokenizer.ids_to_text(sent) for sent in transcript.detach().cpu().tolist()]
        translations = [self.tokenizer.ids_to_text(sent) for sent in beam_hypotheses.detach().cpu().tolist()]

        self.val_loss(loss=transf_loss, num_measurements=transf_log_probs.shape[0] * transf_log_probs.shape[1])

        output_dict = {f'{eval_mode}_loss': transf_loss, 'translations': translations, 'ground_truths': ground_truths}

        self.validation_step_outputs.append(output_dict)

        return output_dict

    def test_step(self, batch, batch_idx, dataloader_idx=0):
        return self.validation_step(batch, batch_idx, dataloader_idx, eval_mode="test")

    def multi_validation_epoch_end(self, outputs, dataloader_idx: int = 0, eval_mode: str = "val"):
        """
        Called at the end of validation to aggregate outputs.
        :param outputs: list of individual outputs of each validation step.
        """
        if not outputs:
            return

        if isinstance(outputs[0], dict):
            outputs = [outputs]

        for output in outputs:
            eval_loss = getattr(self, 'val_loss').compute()
            translations = list(itertools.chain(*[x['translations'] for x in output]))
            ground_truths = list(itertools.chain(*[x['ground_truths'] for x in output]))

            # Gather translations and ground truths from all workers
            tr_and_gt = [None for _ in range(self.world_size)]
            # we also need to drop pairs where ground truth is an empty string
            if self.world_size > 1:
                dist.all_gather_object(
                    tr_and_gt, [(t, g) for (t, g) in zip(translations, ground_truths) if g.strip() != '']
                )
            else:
                tr_and_gt[0] = [(t, g) for (t, g) in zip(translations, ground_truths) if g.strip() != '']

            if self.global_rank == 0:
                _translations = []
                _ground_truths = []
                for rank in range(0, self.world_size):
                    _translations += [t for (t, g) in tr_and_gt[rank]]
                    _ground_truths += [g for (t, g) in tr_and_gt[rank]]

                sacre_bleu = SacreBLEUScore()(_translations, [[x] for x in _ground_truths]).item()
                sb_score = sacre_bleu * self.world_size

                wer_scores, wer_words = 0, 0
                for h, r in zip(_translations, _ground_truths):
                    wer_words += len(r.split())
                    wer_scores += editdistance.eval(h.split(), r.split())
                wer_score = 1.0 * wer_scores * self.world_size / wer_words

            else:
                sb_score = 0.0
                wer_score = 0.0

            self.log(f"{eval_mode}_loss", eval_loss, sync_dist=True)
            self.log(f"{eval_mode}_sacreBLEU", sb_score, sync_dist=True)
            self.log(f"{eval_mode}_WER", wer_score, sync_dist=True)
            self.val_loss.reset()

    def multi_test_epoch_end(self, outputs, dataloader_idx: int = 0):
        return self.multi_validation_epoch_end(outputs, dataloader_idx, eval_mode="test")

    def test_dataloader(self):
        if self._test_dl is not None:
            return self._test_dl

    def _setup_transcribe_dataloader(self, config: Dict) -> 'torch.utils.data.DataLoader':
        """
        Setup function for a temporary data loader which wraps the provided audio file.
        Args:
            config: A python dictionary which contains the following keys:
            paths2audio_files: (a list) of paths to audio files. The files should be relatively short fragments. \
                Recommended length per file is between 5 and 25 seconds.
            batch_size: (int) batch size to use during inference. \
                Bigger will result in better throughput performance but would use more memory.
            temp_dir: (str) A temporary directory where the audio manifest is temporarily
                stored.
        Returns:
            A pytorch DataLoader for the given audio file(s).
        """
        batch_size = min(config['batch_size'], len(config['paths2audio_files']))
        dl_config = {
            'manifest_filepath': os.path.join(config['temp_dir'], 'manifest.json'),
            'sample_rate': self.preprocessor._sample_rate,
            'batch_size': batch_size,
            'trim_silence': False,
            'shuffle': False,
            'num_workers': min(batch_size, os.cpu_count() - 1),
            'pin_memory': True,
        }

        temporary_datalayer = self._setup_dataloader_from_config(config=DictConfig(dl_config))
        return temporary_datalayer

    """ Transcription related methods """

    def _transcribe_on_begin(self, audio, trcfg: TranscribeConfig):
        super()._transcribe_on_begin(audio, trcfg)

        # Freeze the encoder and decoder modules
        self.transf_decoder.freeze()

    def _transcribe_forward(self, batch: Any, trcfg: TranscribeConfig):
        log_probs, encoded_len, enc_states, enc_mask = self.forward(
            input_signal=batch[0], input_signal_length=batch[1]
        )
        output = dict(log_probs=log_probs, encoded_len=encoded_len, enc_states=enc_states, enc_mask=enc_mask)
        return output

    def _transcribe_output_processing(self, outputs, trcfg: TranscribeConfig) -> List[str]:
        log_probs = outputs.pop('log_probs')
        encoded_len = outputs.pop('encoded_len')
        enc_states = outputs.pop('enc_states')
        enc_mask = outputs.pop('enc_mask')

        # TODO(@AlexGrinch): add support for returning logprobs from return_hypotheses=True
        del log_probs

        beam_hypotheses = (
            # TODO(@titu1994): maybe set return_beam_scores to True if theres no perf difference
            self.beam_search(encoder_hidden_states=enc_states, encoder_input_mask=enc_mask, return_beam_scores=False)
            .detach()
            .cpu()
            .numpy()
        )

        beam_hypotheses_out = [self.tokenizer.ids_to_text(hyp) for hyp in beam_hypotheses]
        del enc_states, enc_mask, encoded_len

        if trcfg.return_hypotheses:
            # TODO: add support for returning logprobs from return_hypotheses=True @AlexGrinch
            # dump log probs per file
            # for idx in range(logits.shape[0]):
            #     current_hypotheses[idx].y_sequence = logits[idx][: logits_len[idx]]
            hypotheses = []
            for idx, hyp in enumerate(beam_hypotheses):
                hypotheses.append(
                    Hypothesis(
                        score=0.0,
                        y_sequence=beam_hypotheses[idx],
                        text=beam_hypotheses_out[idx],
                        length=len(beam_hypotheses[idx]),
                    )
                )

            # Replace output with Hypothesis list
            beam_hypotheses_out = hypotheses

        del beam_hypotheses

        return beam_hypotheses_out

    def _transcribe_on_end(self, trcfg: TranscribeConfig):
        super()._transcribe_on_end(trcfg)

        # Unfreeze the encoder and decoder modules
        self.transf_decoder.unfreeze()<|MERGE_RESOLUTION|>--- conflicted
+++ resolved
@@ -199,99 +199,6 @@
         Returns:
             A list of transcriptions (or raw log probabilities if logprobs is True) in the same order as paths2audio_files
         """
-<<<<<<< HEAD
-        if paths2audio_files is None or len(paths2audio_files) == 0:
-            return {}
-
-        if return_hypotheses and logprobs:
-            raise ValueError(
-                "Either `return_hypotheses` or `logprobs` can be True at any given time."
-                "Returned hypotheses will contain the logprobs."
-            )
-
-        if num_workers is None:
-            num_workers = min(batch_size, os.cpu_count() - 1)
-
-        # We will store transcriptions here
-        hypotheses = []
-
-        # Model's mode and device
-        mode = self.training
-        device = next(self.parameters()).device
-        dither_value = self.preprocessor.featurizer.dither
-        pad_to_value = self.preprocessor.featurizer.pad_to
-
-        try:
-            self.preprocessor.featurizer.dither = 0.0
-            self.preprocessor.featurizer.pad_to = 0
-            # Switch model to evaluation mode
-            self.eval()
-            # Freeze the encoder and decoder modules
-            self.encoder.freeze()
-            self.transf_decoder.freeze()
-            logging_level = logging.get_verbosity()
-            logging.set_verbosity(logging.WARNING)
-            # Work in tmp directory - will store manifest file there
-            with tempfile.TemporaryDirectory() as tmpdir:
-                with open(os.path.join(tmpdir, 'manifest.json'), 'w') as fp:
-                    for audio_file in paths2audio_files:
-                        entry = {'audio_filepath': audio_file, 'duration': 100000, 'text': 'nothing'}
-                        fp.write(json.dumps(entry) + '\n')
-
-                config = {
-                    'paths2audio_files': paths2audio_files,
-                    'batch_size': batch_size,
-                    'temp_dir': tmpdir,
-                    'num_workers': num_workers,
-                    'channel_selector': channel_selector,
-                }
-
-                if augmentor:
-                    config['augmentor'] = augmentor
-
-                temporary_datalayer = self._setup_transcribe_dataloader(config)
-                for test_batch in tqdm(temporary_datalayer, desc="Transcribing", disable=not verbose):
-                    log_probs, encoded_len, enc_states, enc_mask = self.forward(
-                        input_signal=test_batch[0].to(device), input_signal_length=test_batch[1].to(device)
-                    )
-
-                    batch_size = test_batch[0].shape[0]
-
-                    dec_input = [self.tokenizer.bos_id] + self.tokenizer.tokens_to_ids("▁<de>")
-#                    dec_input = [self.tokenizer.bos_id] + self.tokenizer.tokens_to_ids("▁<en>")
-
-                    decoder_input_ids = torch.LongTensor(dec_input).repeat([batch_size, 1]).to(device)
-
-                    beam_hypotheses = (
-                        self.beam_search(
-                            encoder_hidden_states=enc_states, encoder_input_mask=enc_mask, return_beam_scores=False, decoder_input_ids=decoder_input_ids
-                        )
-                        .detach()
-                        .cpu()
-                        .numpy()
-                    )
-
-                    beam_hypotheses = [self.tokenizer.ids_to_text(hyp) for hyp in beam_hypotheses]
-
-                    # TODO: add support for return_hypotheses=True @AlexGrinch
-                    # if return_hypotheses:
-                    #     # dump log probs per file
-                    #     for idx in range(logits.shape[0]):
-                    #         current_hypotheses[idx].y_sequence = logits[idx][: logits_len[idx]]
-
-                    hypotheses += beam_hypotheses
-
-                    del test_batch, log_probs, encoded_len, enc_states, enc_mask
-        finally:
-            # set mode back to its original value
-            self.train(mode=mode)
-            self.preprocessor.featurizer.dither = dither_value
-            self.preprocessor.featurizer.pad_to = pad_to_value
-            if mode is True:
-                self.encoder.unfreeze()
-                self.transf_decoder.unfreeze()
-            logging.set_verbosity(logging_level)
-=======
         return super().transcribe(
             audio=audio,
             batch_size=batch_size,
@@ -301,7 +208,6 @@
             augmentor=augmentor,
             verbose=verbose,
         )
->>>>>>> 6865c39d
 
     def _update_default_values(self, config: DictConfig):
         if self.training:  # don't do anything for training
