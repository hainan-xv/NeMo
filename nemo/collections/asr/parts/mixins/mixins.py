--- conflicted
+++ resolved
@@ -27,9 +27,8 @@
 from nemo.collections.asr.parts.utils import asr_module_utils
 from nemo.collections.asr.parts.utils.rnnt_utils import Hypothesis
 from nemo.collections.common import tokenizers
-<<<<<<< HEAD
+from nemo.utils import app_state, logging
 from nemo.utils import logging
-#from nemo.collections.nlp.modules.common.tokenizer_utils import get_nmt_tokenizer
 
 from nemo.collections.common.tokenizers.youtokentome_tokenizer import YouTokenToMeTokenizer
 from typing import Dict, List, Optional
@@ -77,9 +76,6 @@
             'Currently we only support "yttm", "huggingface", "sentencepiece", "megatron", and "byte-level" tokenizer'
             'libraries.'
         )
-=======
-from nemo.utils import app_state, logging
->>>>>>> 41e4ec71
 
 
 class ASRBPEMixin(ABC):
