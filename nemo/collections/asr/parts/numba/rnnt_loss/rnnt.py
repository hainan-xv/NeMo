--- conflicted
+++ resolved
@@ -248,16 +248,10 @@
     fastemit_lambda: float,
     clamp: float,
     num_threads: int,
-<<<<<<< HEAD
-):
-    """
-    Wrapper method for accessing GPU RNNT loss.
-=======
     sigma: float,
 ):
     """
     Wrapper method for accessing GPU Multi-blank RNNT loss (https://arxiv.org/pdf/2211.03541.pdf).
->>>>>>> 9a709dfa
 
     CUDA implementation ported from [HawkAaron/warp-transducer](https://github.com/HawkAaron/warp-transducer).
 
@@ -268,18 +262,11 @@
         label_lengths: Lengths of the target sequence as a vector of ints [B].
         costs: Zero vector of length [B] in which costs will be set.
         grads: Zero tensor of shape [B, T, U, V+1] where the gradient will be set.
-<<<<<<< HEAD
-        blank_label: Index of the blank token in the vocabulary.
-        big_blank_durations: A list of supported durations for big blank symbols
-            in the model, e.g. [2, 4, 8]. Note we only include durations for ``big
-            blanks'' here thus it does not include 1 for the standard blank.
-=======
         blank_label: Index of the standard blank token in the vocabulary.
         big_blank_durations: A list of supported durations for big blank symbols
             in the model, e.g. [2, 4, 8]. Note we only include durations for ``big
             blanks'' here and it should not include 1 for the standard blank.
             Those big blanks have vocabulary indices after the standard blank index.
->>>>>>> 9a709dfa
         fastemit_lambda: Float scaling factor for FastEmit regularization. Refer to
             FastEmit: Low-latency Streaming ASR with Sequence-level Emission Regularization.
         clamp: Float value. When set to value >= 0.0, will clamp the gradient to [-clamp, clamp].
@@ -322,11 +309,7 @@
     ### VIEW TENSORS AS VECTORS FOR POINTER INDEXING ###
     acts, acts_shape = rnnt_helper.flatten_tensor(acts)
 
-<<<<<<< HEAD
-    wrapper = gpu_rnnt.GPURNNT(
-=======
     wrapper = gpu_rnnt.MultiblankGPURNNT(
->>>>>>> 9a709dfa
         minibatch=minibatch_size,
         maxT=maxT,
         maxU=maxU,
@@ -339,10 +322,7 @@
         clamp=clamp,
         num_threads=num_threads,
         stream=stream,
-<<<<<<< HEAD
-=======
         sigma=sigma,
->>>>>>> 9a709dfa
     )
 
     if grads is None:
