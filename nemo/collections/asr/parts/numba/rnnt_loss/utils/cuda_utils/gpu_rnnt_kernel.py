--- conflicted
+++ resolved
@@ -72,15 +72,7 @@
     labels: torch.Tensor = mlabels[b]  # mb label start point, equivalent to mlabels + b * (maxU - 1)
 
     maxU = maxU + 2
-<<<<<<< HEAD
-    offset = b * maxT * maxU # pointer indexing offset
-=======
     offset = b * maxT * maxU  # pointer indexing offset
-    if u == 0:
-        alphas[offset] = 0
-
-    cuda.syncthreads()
->>>>>>> 54526cad
 
     for n in range(0, T + U + 1):
         t = n - u
@@ -92,29 +84,14 @@
             for tt in range(t):
                 alphas[offset + t * maxU + u] = rnnt_helper.log_sum_exp(
                     alphas[offset + t * maxU + u],
-<<<<<<< HEAD
-                    alphas[offset + tt * maxU + u - 1] + logp(acts, maxT, alphabet_size, b, tt, label) + logp_jump(duration_acts, maxT, b, tt, t))
-=======
                     alphas[offset + tt * maxU + u - 1]
                     + logp(acts, maxT, alphabet_size, b, tt, label)
                     + logp_jump(duration_acts, maxT, b, tt, t),
                 )
-        elif u >= 0 and t >= 0:
-            alphas[offset + t * maxU + u] = -9999.0
-        else:
-            continue
->>>>>>> 54526cad
 
     cuda.syncthreads()
 
     if u == 0:
-<<<<<<< HEAD
-=======
-        for t in range(T):
-            for u in range(U + 2):
-                print(t, u, math.exp(alphas[offset + t * maxU + u]))
-
->>>>>>> 54526cad
         loglike = alphas[offset + (T - 1) * maxU + U + 1] + logp(acts, maxT, alphabet_size, b, T - 1, alphabet_size)
         llForward[b] = loglike
 
@@ -176,13 +153,6 @@
         loglike = betas[offset]
         llBackward[b] = loglike
 
-<<<<<<< HEAD
-=======
-        for t in range(T):
-            for u in range(U + 2):
-                print(t, u, math.exp(betas[offset + t * maxU + u]))
-
->>>>>>> 54526cad
 
 @cuda.jit()
 def compute_grad_kernel(
@@ -235,8 +205,7 @@
         elif t != T - 1 and u < U + 1:
             for tt in range(t + 1, T):
                 log_grad = rnnt_helper.log_sum_exp(
-                    log_grad,
-                    logp_jump(duration_acts, maxT, mb, t, tt) + betas[col + maxU * (tt - t) + 1]
+                    log_grad, logp_jump(duration_acts, maxT, mb, t, tt) + betas[col + maxU * (tt - t) + 1]
                 )
 
         elif t == T - 1 and u == U + 1:
@@ -244,12 +213,6 @@
 
         log_grad += alphas[col] - logll[mb]
 
-<<<<<<< HEAD
-=======
-        #        if t == T -1 :
-        #            print('log grad is', log_grad)
-
->>>>>>> 54526cad
         grad = -math.exp(log_grad + logpk)
         grads[col * (1 + alphabet_size) + label] = grad
 
@@ -261,11 +224,6 @@
 #            grads[col * (1 + alphabet_size) + label] = g
 
 
-<<<<<<< HEAD
-
-
-=======
->>>>>>> 54526cad
 @cuda.jit()
 def compute_multiblank_alphas_kernel(
     acts: torch.Tensor,
