--- conflicted
+++ resolved
@@ -418,16 +418,6 @@
     num_big_blanks: int,
 ):
     """
-<<<<<<< HEAD
-    Compute alpha (forward variable) probabilities over the transduction step.
-
-    Args:
-        acts: Tensor of shape [B, T, U, V+1] flattened. Represents the logprobs activation tensor.
-        denom: Tensor of shape [B, T, U] flattened. Represents the denominator of the logprobs activation tensor
-            across entire vocabulary.
-        sigma: Hyper-parameter for logit-undernormalization technique for training multi-blank transducers.
-            Refer to https://arxiv.org/pdf/2211.03541 for explanation.
-=======
     Compute alpha (forward variable) probabilities for multi-blank transducuer loss (https://arxiv.org/pdf/2211.03541).
 
     Args:
@@ -435,7 +425,6 @@
         denom: Tensor of shape [B, T, U] flattened. Represents the denominator of the logprobs activation tensor
             across entire vocabulary.
         sigma: Hyper-parameter for logit-undernormalization technique for training multi-blank transducers.
->>>>>>> 9a709dfa
         alphas: Zero tensor of shape [B, T, U]. Will be updated inside the kernel with the forward variable
             probabilities.
         llForward: Zero tensor of shape [B]. Represents the log-likelihood of the forward pass.
@@ -450,11 +439,7 @@
         maxT: The maximum possible acoustic sequence length. Represents T in the logprobs tensor.
         maxU: The maximum possible target sequence length. Represents U in the logprobs tensor.
         alphabet_size: The vocabulary dimension V+1 (inclusive of RNNT blank).
-<<<<<<< HEAD
-        blank_: Index of the RNNT blank token in the vocabulary.
-=======
         blank_: Index of the RNNT standard blank token in the vocabulary.
->>>>>>> 9a709dfa
         big_blank_durations: Vector of supported big blank durations of the model.
         num_big_blanks: Number of big blanks of the model.
 
@@ -472,11 +457,6 @@
     labels: torch.Tensor = mlabels[b]  # mb label start point, equivalent to mlabels + b * (maxU - 1)
     offset = b * maxT * maxU  # pointer indexing offset
 
-<<<<<<< HEAD
-    # alphas += offset # pointer offset, ignored since we explicitly add offset
-
-=======
->>>>>>> 9a709dfa
     # Initilize alpha[b, t=0, u=0] for all b in B
     if u == 0:
         alphas[offset] = 0
@@ -498,10 +478,7 @@
                     - sigma
                 )
 
-<<<<<<< HEAD
-=======
                 # Now add the weights for big blanks.
->>>>>>> 9a709dfa
                 for i in range(num_big_blanks):
                     if t >= big_blank_duration[i]:
                         alphas[offset + t * maxU + u] = rnnt_helper.log_sum_exp(
@@ -537,10 +514,7 @@
 
                 alphas[offset + t * maxU + u] = rnnt_helper.log_sum_exp(emit, no_emit)
 
-<<<<<<< HEAD
-=======
                 # Now add the weights for big blanks.
->>>>>>> 9a709dfa
                 for i in range(num_big_blanks):
                     if t >= big_blank_duration[i]:
                         big_blank_no_emit = (
@@ -566,10 +540,7 @@
             - sigma
         )
 
-<<<<<<< HEAD
-=======
         # Now add the weights for big blanks for the final weight computation.
->>>>>>> 9a709dfa
         for i in range(num_big_blanks):
             if T >= big_blank_duration[i]:
                 big_blank_loglike = (
@@ -583,16 +554,10 @@
 
 
 @cuda.jit()
-<<<<<<< HEAD
-def compute_betas_kernel(
-    acts: torch.Tensor,
-    denom: torch.Tensor,
-=======
 def compute_multiblank_betas_kernel(
     acts: torch.Tensor,
     denom: torch.Tensor,
     sigma: float,
->>>>>>> 9a709dfa
     betas: torch.Tensor,
     llBackward: torch.Tensor,
     xlen: torch.Tensor,
@@ -607,16 +572,6 @@
     num_big_blanks: int,
 ):
     """
-<<<<<<< HEAD
-    Compute beta (backward variable) probabilities over the transduction step.
-
-    Args:
-        acts: Tensor of shape [B, T, U, V+1] flattened. Represents the logprobs activation tensor.
-        denom: Tensor of shape [B, T, U] flattened. Represents the denominator of the logprobs activation tensor
-            across entire vocabulary.
-        sigma: Hyper-parameter for logit-undernormalization technique for training multi-blank transducers.
-            Refer to https://arxiv.org/pdf/2211.03541 for explanation.
-=======
     Compute beta (backward variable) probabilities for multi-blank transducer loss (https://arxiv.org/pdf/2211.03541).
 
     Args:
@@ -624,7 +579,6 @@
         denom: Tensor of shape [B, T, U] flattened. Represents the denominator of the logprobs activation tensor
             across entire vocabulary.
         sigma: Hyper-parameter for logit-undernormalization technique for training multi-blank transducers.
->>>>>>> 9a709dfa
         betas: Zero tensor of shape [B, T, U]. Will be updated inside the kernel with the backward variable
             probabilities.
         llBackward: Zero tensor of shape [B]. Represents the log-likelihood of the backward pass.
@@ -639,11 +593,7 @@
         maxT: The maximum possible acoustic sequence length. Represents T in the logprobs tensor.
         maxU: The maximum possible target sequence length. Represents U in the logprobs tensor.
         alphabet_size: The vocabulary dimension V+1 (inclusive of RNNT blank).
-<<<<<<< HEAD
-        blank_: Index of the RNNT blank token in the vocabulary. Generally the first or last token in the vocab.
-=======
         blank_: Index of the RNNT standard blank token in the vocabulary.
->>>>>>> 9a709dfa
         big_blank_durations: Vector of supported big blank durations of the model.
         num_big_blanks: Number of big blanks of the model.
 
@@ -661,11 +611,6 @@
     labels: torch.Tensor = mlabels[b]  # mb label start point, equivalent to mlabels + b * (maxU - 1)
     offset = b * maxT * maxU  # pointer indexing offset
 
-<<<<<<< HEAD
-    # betas += offset # pointer offset, ignored since we explicitly add offset
-
-=======
->>>>>>> 9a709dfa
     # Initilize beta[b, t=T-1, u=U-1] for all b in B with log_probs[b, t=T-1, u=U-1, blank]
     if u == 0:
         betas[offset + (T - 1) * maxU + U - 1] = (
@@ -695,10 +640,7 @@
                     - sigma
                 )
 
-<<<<<<< HEAD
-=======
                 # now add the weights from big blanks
->>>>>>> 9a709dfa
                 for i in range(num_big_blanks):
                     if t + big_blank_duration[i] < T:
                         betas[offset + t * maxU + U - 1] = rnnt_helper.log_sum_exp(
@@ -735,10 +677,7 @@
                 )
                 betas[offset + t * maxU + u] = rnnt_helper.log_sum_exp(emit, no_emit)
 
-<<<<<<< HEAD
-=======
                 # now add the weights from big blanks
->>>>>>> 9a709dfa
                 for i in range(num_big_blanks):
                     if t < T - big_blank_duration[i]:
                         big_blank_no_emit = (
@@ -760,18 +699,11 @@
 
 
 @cuda.jit()
-<<<<<<< HEAD
-def compute_grad_kernel(
-    grads: torch.Tensor,
-    acts: torch.Tensor,
-    denom: torch.Tensor,
-=======
 def compute_multiblank_grad_kernel(
     grads: torch.Tensor,
     acts: torch.Tensor,
     denom: torch.Tensor,
     sigma: float,
->>>>>>> 9a709dfa
     alphas: torch.Tensor,
     betas: torch.Tensor,
     logll: torch.Tensor,
@@ -789,18 +721,6 @@
     clamp: float,
 ):
     """
-<<<<<<< HEAD
-    Compute gradients over the transduction step.
-
-    Args:
-        grads: Zero Tensor of shape [B, T, U, V+1]. Is updated by this kernel to contain the gradients
-            of this batch of samples.
-        acts: Tensor of shape [B, T, U, V+1] flattened. Represents the logprobs activation tensor.
-        denom: Tensor of shape [B, T, U] flattened. Represents the denominator of the logprobs activation tensor
-            across entire vocabulary.
-        sigma: Hyper-parameter for logit-undernormalization technique for training multi-blank transducers.
-            Refer to https://arxiv.org/pdf/2211.03541 for explanation.
-=======
     Compute gradients for multi-blank transducer loss (https://arxiv.org/pdf/2211.03541).
 
     Args:
@@ -810,7 +730,6 @@
         denom: Tensor of shape [B, T, U] flattened. Represents the denominator of the logprobs activation tensor
             across entire vocabulary.
         sigma: Hyper-parameter for logit-undernormalization technique for training multi-blank transducers.
->>>>>>> 9a709dfa
         alphas: Alpha variable, contains forward probabilities. A tensor of shape [B, T, U].
         betas: Beta varoable, contains backward probabilities. A tensor of shape [B, T, U].
         logll: Log-likelihood of the forward variable, represented as a vector of shape [B].
@@ -867,15 +786,9 @@
         while idx < alphabet_size:
             # remember, `col` represents the tri-index [b, t, u]
             # therefore; logpk = denom[b, t, u] + acts[b, t, u, v]
-<<<<<<< HEAD
-            logpk = denom[col] + acts[col * alphabet_size + idx]
-            # initialize the grad of the sample acts[b, t, u, v]
-            grad = math.exp(alphas[col] + betas[col] + logpk - logll[mb])
-=======
             logpk = denom[col] + acts[col * alphabet_size + idx] - sigma
             # initialize the grad of the sample acts[b, t, u, v]
             grad = math.exp(alphas[col] + betas[col] + logpk - logll[mb]) * math.exp(sigma)
->>>>>>> 9a709dfa
 
             # If FastEmit regularization is enabled, calculate the gradeint of probability of predicting the next label
             # at the current timestep.
