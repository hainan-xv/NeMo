# Copyright (c) 2020, NVIDIA CORPORATION.  All rights reserved.
#
# Licensed under the Apache License, Version 2.0 (the "License");
# you may not use this file except in compliance with the License.
# You may obtain a copy of the License at
#
#     http://www.apache.org/licenses/LICENSE-2.0
#
# Unless required by applicable law or agreed to in writing, software
# distributed under the License is distributed on an "AS IS" BASIS,
# WITHOUT WARRANTIES OR CONDITIONS OF ANY KIND, either express or implied.
# See the License for the specific language governing permissions and
# limitations under the License.

import copy
from abc import abstractmethod
from dataclasses import dataclass
from typing import Callable, Dict, List, Optional, Tuple, Union

import editdistance
import numpy as np
import torch
from torchmetrics import Metric

from nemo.collections.asr.metrics.wer import move_dimension_to_the_front
from nemo.collections.asr.parts.submodules import rnnt_beam_decoding as beam_decode
from nemo.collections.asr.parts.submodules import rnnt_greedy_decoding as greedy_decode
from nemo.collections.asr.parts.utils.asr_confidence_utils import ConfidenceConfig, ConfidenceMixin
from nemo.collections.asr.parts.utils.rnnt_utils import Hypothesis, NBestHypotheses
from nemo.utils import logging

__all__ = ['RNNTDecoding', 'RNNTWER']


class AbstractRNNTDecoding(ConfidenceMixin):
    """
    Used for performing RNN-T auto-regressive decoding of the Decoder+Joint network given the encoder state.

    Args:
        decoding_cfg: A dict-like object which contains the following key-value pairs.
            strategy: str value which represents the type of decoding that can occur.
                Possible values are :
                -   greedy, greedy_batch (for greedy decoding).
                -   beam, tsd, alsd (for beam search decoding).

            compute_hypothesis_token_set: A bool flag, which determines whether to compute a list of decoded
                tokens as well as the decoded string. Default is False in order to avoid double decoding
                unless required.

            preserve_alignments: Bool flag which preserves the history of logprobs generated during
                decoding (sample / batched). When set to true, the Hypothesis will contain
                the non-null value for `alignments` in it. Here, `alignments` is a List of List of
                Tuple(Tensor (of length V + 1), Tensor(scalar, label after argmax)).

                In order to obtain this hypothesis, please utilize `rnnt_decoder_predictions_tensor` function
                with the `return_hypotheses` flag set to True.

                The length of the list corresponds to the Acoustic Length (T).
                Each value in the list (Ti) is a torch.Tensor (U), representing 1 or more targets from a vocabulary.
                U is the number of target tokens for the current timestep Ti.

            compute_timestamps: A bool flag, which determines whether to compute the character/subword, or
                word based timestamp mapping the output log-probabilities to discrete intervals of timestamps.
                The timestamps will be available in the returned Hypothesis.timestep as a dictionary.

            rnnt_timestamp_type: A str value, which represents the types of timestamps that should be calculated.
                Can take the following values - "char" for character/subword time stamps, "word" for word level
                time stamps and "all" (default), for both character level and word level time stamps.

            word_seperator: Str token representing the seperator between words.

            preserve_frame_confidence: Bool flag which preserves the history of per-frame confidence scores
                generated during decoding (sample / batched). When set to true, the Hypothesis will contain
                the non-null value for `frame_confidence` in it. Here, `alignments` is a List of List of ints.

            confidence_cfg: A dict-like object which contains the following key-value pairs related to confidence
                scores. In order to obtain hypotheses with confidence scores, please utilize
                `rnnt_decoder_predictions_tensor` function with the `preserve_frame_confidence` flag set to True.

                preserve_frame_confidence: Bool flag which preserves the history of per-frame confidence scores
                    generated during decoding (sample / batched). When set to true, the Hypothesis will contain
                    the non-null value for `frame_confidence` in it. Here, `alignments` is a List of List of floats.

                    The length of the list corresponds to the Acoustic Length (T).
                    Each value in the list (Ti) is a torch.Tensor (U), representing 1 or more confidence scores.
                    U is the number of target tokens for the current timestep Ti.
                preserve_token_confidence: Bool flag which preserves the history of per-token confidence scores
                    generated during greedy decoding (sample / batched). When set to true, the Hypothesis will contain
                    the non-null value for `token_confidence` in it. Here, `token_confidence` is a List of floats.

                    The length of the list corresponds to the number of recognized tokens.
                preserve_word_confidence: Bool flag which preserves the history of per-word confidence scores
                    generated during greedy decoding (sample / batched). When set to true, the Hypothesis will contain
                    the non-null value for `word_confidence` in it. Here, `word_confidence` is a List of floats.

                    The length of the list corresponds to the number of recognized words.
                exclude_blank: Bool flag indicating that blank token confidence scores are to be excluded
                    from the `token_confidence`.
                aggregation: Which aggregation type to use for collapsing per-token confidence into per-word confidence.
                    Valid options are `mean`, `min`, `max`, `prod`.
                method_cfg: A dict-like object which contains the method name and settings to compute per-frame
                    confidence scores.

                    name: The method name (str).
                        Supported values:
                            - 'max_prob' for using the maximum token probability as a confidence.
                            - 'entropy' for using a normalized entropy of a log-likelihood vector.

                    entropy_type: Which type of entropy to use (str).
                        Used if confidence_method_cfg.name is set to `entropy`.
                        Supported values:
                            - 'gibbs' for the (standard) Gibbs entropy. If the temperature α is provided,
                                the formula is the following: H_α = -sum_i((p^α_i)*log(p^α_i)).
                                Note that for this entropy, the temperature should comply the following inequality:
                                1/log(V) <= α <= -1/log(1-1/V) where V is the model vocabulary size.
                            - 'tsallis' for the Tsallis entropy with the Boltzmann constant one.
                                Tsallis entropy formula is the following: H_α = 1/(α-1)*(1-sum_i(p^α_i)),
                                where α is a parameter. When α == 1, it works like the Gibbs entropy.
                                More: https://en.wikipedia.org/wiki/Tsallis_entropy
                            - 'renui' for the Rényi entropy.
                                Rényi entropy formula is the following: H_α = 1/(1-α)*log_2(sum_i(p^α_i)),
                                where α is a parameter. When α == 1, it works like the Gibbs entropy.
                                More: https://en.wikipedia.org/wiki/R%C3%A9nyi_entropy

                    temperature: Temperature scale for logsoftmax (α for entropies). Here we restrict it to be > 0.
                        When the temperature equals one, scaling is not applied to 'max_prob',
                        and any entropy type behaves like the Shannon entropy: H = -sum_i(p_i*log(p_i))

                    entropy_norm: A mapping of the entropy value to the interval [0,1].
                        Supported values:
                            - 'lin' for using the linear mapping.
                            - 'exp' for using exponential mapping with linear shift.

            The config may further contain the following sub-dictionaries:
            "greedy":
                max_symbols: int, describing the maximum number of target tokens to decode per
                    timestep during greedy decoding. Setting to larger values allows longer sentences
                    to be decoded, at the cost of increased execution time.
                preserve_frame_confidence: Same as above, overrides above value.
                confidence_method: Same as above, overrides confidence_cfg.method.

            "beam":
                beam_size: int, defining the beam size for beam search. Must be >= 1.
                    If beam_size == 1, will perform cached greedy search. This might be slightly different
                    results compared to the greedy search above.

                score_norm: optional bool, whether to normalize the returned beam score in the hypotheses.
                    Set to True by default.

                return_best_hypothesis: optional bool, whether to return just the best hypothesis or all of the
                    hypotheses after beam search has concluded. This flag is set by default.

                tsd_max_sym_exp: optional int, determines number of symmetric expansions of the target symbols
                    per timestep of the acoustic model. Larger values will allow longer sentences to be decoded,
                    at increased cost to execution time.

                alsd_max_target_len: optional int or float, determines the potential maximum target sequence length.
                    If an integer is provided, it can decode sequences of that particular maximum length.
                    If a float is provided, it can decode sequences of int(alsd_max_target_len * seq_len),
                    where seq_len is the length of the acoustic model output (T).

                    NOTE:
                        If a float is provided, it can be greater than 1!
                        By default, a float of 2.0 is used so that a target sequence can be at most twice
                        as long as the acoustic model output length T.

                maes_num_steps: Number of adaptive steps to take. From the paper, 2 steps is generally sufficient,
                    and can be reduced to 1 to improve decoding speed while sacrificing some accuracy. int > 0.

                maes_prefix_alpha: Maximum prefix length in prefix search. Must be an integer, and is advised to keep this as 1
                    in order to reduce expensive beam search cost later. int >= 0.

                maes_expansion_beta: Maximum number of prefix expansions allowed, in addition to the beam size.
                    Effectively, the number of hypothesis = beam_size + maes_expansion_beta. Must be an int >= 0,
                    and affects the speed of inference since large values will perform large beam search in the next step.

                maes_expansion_gamma: Float pruning threshold used in the prune-by-value step when computing the expansions.
                    The default (2.3) is selected from the paper. It performs a comparison (max_log_prob - gamma <= log_prob[v])
                    where v is all vocabulary indices in the Vocab set and max_log_prob is the "most" likely token to be
                    predicted. Gamma therefore provides a margin of additional tokens which can be potential candidates for
                    expansion apart from the "most likely" candidate.
                    Lower values will reduce the number of expansions (by increasing pruning-by-value, thereby improving speed
                    but hurting accuracy). Higher values will increase the number of expansions (by reducing pruning-by-value,
                    thereby reducing speed but potentially improving accuracy). This is a hyper parameter to be experimentally
                    tuned on a validation set.

                softmax_temperature: Scales the logits of the joint prior to computing log_softmax.

        decoder: The Decoder/Prediction network module.
        joint: The Joint network module.
        blank_id: The id of the RNNT blank token.
    """

    def __init__(self, decoding_cfg, decoder, joint, blank_id: int):
        super(AbstractRNNTDecoding, self).__init__()
        self.cfg = decoding_cfg
        self.blank_id = blank_id
        self.big_blank_durations = self.cfg.get("big_blank_durations", None)
        self.compute_hypothesis_token_set = self.cfg.get("compute_hypothesis_token_set", False)
        self.compute_langs = decoding_cfg.get('compute_langs', False)
        self.preserve_alignments = self.cfg.get('preserve_alignments', None)
        self.joint_fused_batch_size = self.cfg.get('fused_batch_size', None)
        self.compute_timestamps = self.cfg.get('compute_timestamps', None)
        self.word_seperator = self.cfg.get('word_seperator', ' ')

        possible_strategies = ['greedy', 'greedy_batch', 'beam', 'tsd', 'alsd', 'maes']
        if self.cfg.strategy not in possible_strategies:
            raise ValueError(f"Decoding strategy must be one of {possible_strategies}")

        # Update preserve alignments
        if self.preserve_alignments is None:
            if self.cfg.strategy in ['greedy', 'greedy_batch']:
                self.preserve_alignments = self.cfg.greedy.get('preserve_alignments', False)

            elif self.cfg.strategy in ['beam', 'tsd', 'alsd', 'maes']:
                self.preserve_alignments = self.cfg.beam.get('preserve_alignments', False)

        # Update compute timestamps
        if self.compute_timestamps is None:
            if self.cfg.strategy in ['greedy', 'greedy_batch']:
                self.compute_timestamps = self.cfg.greedy.get('compute_timestamps', False)

            elif self.cfg.strategy in ['beam', 'tsd', 'alsd', 'maes']:
                self.compute_timestamps = self.cfg.beam.get('compute_timestamps', False)

        # Test if alignments are being preserved for RNNT
        if self.compute_timestamps is True and self.preserve_alignments is False:
            raise ValueError("If `compute_timesteps` flag is set, then `preserve_alignments` flag must also be set.")

        # initialize confidence-related fields
        self._init_confidence(self.cfg.get('confidence_cfg', None))

        # Update preserve frame confidence
        if self.preserve_frame_confidence is False:
            if self.cfg.strategy in ['greedy', 'greedy_batch']:
                self.preserve_frame_confidence = self.cfg.greedy.get('preserve_frame_confidence', False)
                self.confidence_method_cfg = self.cfg.greedy.get('confidence_method_cfg', None)

            elif self.cfg.strategy in ['beam', 'tsd', 'alsd', 'maes']:
                # Not implemented
                pass

        if self.cfg.strategy == 'greedy':
<<<<<<< HEAD
            if self.big_blank_durations is not None:
                self.decoding = greedy_decode.GreedyMultiblankRNNTInfer(
                    decoder_model=decoder,
                    joint_model=joint,
                    blank_index=self.blank_id,
                    big_blank_durations=self.big_blank_durations,
                    max_symbols_per_step=(
                        self.cfg.greedy.get('max_symbols', None) or self.cfg.greedy.get('max_symbols_per_step', None)
                    ),
                    preserve_alignments=self.preserve_alignments,
                )
            else:
                self.decoding = greedy_decode.GreedyRNNTInfer(
                    decoder_model=decoder,
                    joint_model=joint,
                    blank_index=self.blank_id,
                    max_symbols_per_step=(
                        self.cfg.greedy.get('max_symbols', None) or self.cfg.greedy.get('max_symbols_per_step', None)
                    ),
                    preserve_alignments=self.preserve_alignments,
                )

        elif self.cfg.strategy == 'greedy_batch':
            if self.big_blank_durations is not None:
                self.decoding = greedy_decode.GreedyBatchedMultiblankRNNTInfer(
                    decoder_model=decoder,
                    joint_model=joint,
                    blank_index=self.blank_id,
                    big_blank_durations=self.big_blank_durations,
                    max_symbols_per_step=(
                        self.cfg.greedy.get('max_symbols', None) or self.cfg.greedy.get('max_symbols_per_step', None)
                    ),
                    preserve_alignments=self.preserve_alignments,
                )
            else:
                self.decoding = greedy_decode.GreedyBatchedRNNTInfer(
                    decoder_model=decoder,
                    joint_model=joint,
                    blank_index=self.blank_id,
                    max_symbols_per_step=(
                        self.cfg.greedy.get('max_symbols', None) or self.cfg.greedy.get('max_symbols_per_step', None)
                    ),
                    preserve_alignments=self.preserve_alignments,
                )
=======

            self.decoding = greedy_decode.GreedyRNNTInfer(
                decoder_model=decoder,
                joint_model=joint,
                blank_index=self.blank_id,
                max_symbols_per_step=(
                    self.cfg.greedy.get('max_symbols', None) or self.cfg.greedy.get('max_symbols_per_step', None)
                ),
                preserve_alignments=self.preserve_alignments,
                preserve_frame_confidence=self.preserve_frame_confidence,
                confidence_method_cfg=self.confidence_method_cfg,
            )

        elif self.cfg.strategy == 'greedy_batch':

            self.decoding = greedy_decode.GreedyBatchedRNNTInfer(
                decoder_model=decoder,
                joint_model=joint,
                blank_index=self.blank_id,
                max_symbols_per_step=(
                    self.cfg.greedy.get('max_symbols', None) or self.cfg.greedy.get('max_symbols_per_step', None)
                ),
                preserve_alignments=self.preserve_alignments,
                preserve_frame_confidence=self.preserve_frame_confidence,
                confidence_method_cfg=self.confidence_method_cfg,
            )
>>>>>>> 21b088be

        elif self.cfg.strategy == 'beam':

            self.decoding = beam_decode.BeamRNNTInfer(
                decoder_model=decoder,
                joint_model=joint,
                beam_size=self.cfg.beam.beam_size,
                return_best_hypothesis=decoding_cfg.beam.get('return_best_hypothesis', True),
                search_type='default',
                score_norm=self.cfg.beam.get('score_norm', True),
                softmax_temperature=self.cfg.beam.get('softmax_temperature', 1.0),
                preserve_alignments=self.preserve_alignments,
            )

        elif self.cfg.strategy == 'tsd':

            self.decoding = beam_decode.BeamRNNTInfer(
                decoder_model=decoder,
                joint_model=joint,
                beam_size=self.cfg.beam.beam_size,
                return_best_hypothesis=decoding_cfg.beam.get('return_best_hypothesis', True),
                search_type='tsd',
                score_norm=self.cfg.beam.get('score_norm', True),
                tsd_max_sym_exp_per_step=self.cfg.beam.get('tsd_max_sym_exp', 10),
                softmax_temperature=self.cfg.beam.get('softmax_temperature', 1.0),
                preserve_alignments=self.preserve_alignments,
            )

        elif self.cfg.strategy == 'alsd':

            self.decoding = beam_decode.BeamRNNTInfer(
                decoder_model=decoder,
                joint_model=joint,
                beam_size=self.cfg.beam.beam_size,
                return_best_hypothesis=decoding_cfg.beam.get('return_best_hypothesis', True),
                search_type='alsd',
                score_norm=self.cfg.beam.get('score_norm', True),
                alsd_max_target_len=self.cfg.beam.get('alsd_max_target_len', 2),
                softmax_temperature=self.cfg.beam.get('softmax_temperature', 1.0),
                preserve_alignments=self.preserve_alignments,
            )

        elif self.cfg.strategy == 'maes':

            self.decoding = beam_decode.BeamRNNTInfer(
                decoder_model=decoder,
                joint_model=joint,
                beam_size=self.cfg.beam.beam_size,
                return_best_hypothesis=decoding_cfg.beam.get('return_best_hypothesis', True),
                search_type='maes',
                score_norm=self.cfg.beam.get('score_norm', True),
                maes_num_steps=self.cfg.beam.get('maes_num_steps', 2),
                maes_prefix_alpha=self.cfg.beam.get('maes_prefix_alpha', 1),
                maes_expansion_gamma=self.cfg.beam.get('maes_expansion_gamma', 2.3),
                maes_expansion_beta=self.cfg.beam.get('maes_expansion_beta', 2.0),
                softmax_temperature=self.cfg.beam.get('softmax_temperature', 1.0),
                preserve_alignments=self.preserve_alignments,
            )

        else:

            raise ValueError(
                f"Incorrect decoding strategy supplied. Must be one of {possible_strategies}\n"
                f"but was provided {self.cfg.strategy}"
            )

        # Update the joint fused batch size or disable it entirely if needed.
        self.update_joint_fused_batch_size()

    def rnnt_decoder_predictions_tensor(
        self,
        encoder_output: torch.Tensor,
        encoded_lengths: torch.Tensor,
        return_hypotheses: bool = False,
        partial_hypotheses: Optional[List[Hypothesis]] = None,
    ) -> Tuple[List[str], Optional[List[List[str]]], Optional[Union[Hypothesis, NBestHypotheses]]]:
        """
        Decode an encoder output by autoregressive decoding of the Decoder+Joint networks.

        Args:
            encoder_output: torch.Tensor of shape [B, D, T].
            encoded_lengths: torch.Tensor containing lengths of the padded encoder outputs. Shape [B].
            return_hypotheses: bool. If set to True it will return list of Hypothesis or NBestHypotheses

        Returns:
            If `return_best_hypothesis` is set:
                A tuple (hypotheses, None):
                hypotheses - list of Hypothesis (best hypothesis per sample).
                    Look at rnnt_utils.Hypothesis for more information.

            If `return_best_hypothesis` is not set:
                A tuple(hypotheses, all_hypotheses)
                hypotheses - list of Hypothesis (best hypothesis per sample).
                    Look at rnnt_utils.Hypothesis for more information.
                all_hypotheses - list of NBestHypotheses. Each NBestHypotheses further contains a sorted
                    list of all the hypotheses of the model per sample.
                    Look at rnnt_utils.NBestHypotheses for more information.
        """
        # Compute hypotheses
        with torch.inference_mode():
            hypotheses_list = self.decoding(
                encoder_output=encoder_output, encoded_lengths=encoded_lengths, partial_hypotheses=partial_hypotheses
            )  # type: [List[Hypothesis]]

            # extract the hypotheses
            hypotheses_list = hypotheses_list[0]  # type: List[Hypothesis]

        prediction_list = hypotheses_list

        if isinstance(prediction_list[0], NBestHypotheses):
            hypotheses = []
            all_hypotheses = []

            for nbest_hyp in prediction_list:  # type: NBestHypotheses
                n_hyps = nbest_hyp.n_best_hypotheses  # Extract all hypotheses for this sample
                decoded_hyps = self.decode_hypothesis(n_hyps)  # type: List[str]

                # If computing timestamps
                if self.compute_timestamps is True:
                    timestamp_type = self.cfg.get('rnnt_timestamp_type', 'all')
                    for hyp_idx in range(len(decoded_hyps)):
                        decoded_hyps[hyp_idx] = self.compute_rnnt_timestamps(decoded_hyps[hyp_idx], timestamp_type)

                hypotheses.append(decoded_hyps[0])  # best hypothesis
                all_hypotheses.append(decoded_hyps)

            if return_hypotheses:
                return hypotheses, all_hypotheses

            best_hyp_text = [h.text for h in hypotheses]
            all_hyp_text = [h.text for hh in all_hypotheses for h in hh]
            return best_hyp_text, all_hyp_text

        else:
            hypotheses = self.decode_hypothesis(prediction_list)  # type: List[str]

            # If computing timestamps
            if self.compute_timestamps is True:
                timestamp_type = self.cfg.get('rnnt_timestamp_type', 'all')
                for hyp_idx in range(len(hypotheses)):
                    hypotheses[hyp_idx] = self.compute_rnnt_timestamps(hypotheses[hyp_idx], timestamp_type)

            if return_hypotheses:
                # greedy decoding, can get high-level confidence scores
                if self.preserve_frame_confidence and (
                    self.preserve_word_confidence or self.preserve_token_confidence
                ):
                    hypotheses = self.compute_confidence(hypotheses)
                return hypotheses, None

            best_hyp_text = [h.text for h in hypotheses]
            return best_hyp_text, None

    def decode_hypothesis(self, hypotheses_list: List[Hypothesis]) -> List[Union[Hypothesis, NBestHypotheses]]:
        """
        Decode a list of hypotheses into a list of strings.

        Args:
            hypotheses_list: List of Hypothesis.

        Returns:
            A list of strings.
        """
        for ind in range(len(hypotheses_list)):
            # Extract the integer encoded hypothesis
            prediction = hypotheses_list[ind].y_sequence

            if type(prediction) != list:
                prediction = prediction.tolist()

            # RNN-T sample level is already preprocessed by implicit RNNT decoding
            # Simply remove any blank tokens
            prediction = [p for p in prediction if p < self.blank_id]

            # De-tokenize the integer tokens; if not computing timestamps
            if self.compute_timestamps is True:
                # keep the original predictions, wrap with the number of repetitions per token and alignments
                # this is done so that `rnnt_decoder_predictions_tensor()` can process this hypothesis
                # in order to compute exact time stamps.
                alignments = hypotheses_list[ind].alignments
                token_repetitions = [1] * len(alignments)  # preserve number of repetitions per token
                hypothesis = (prediction, alignments, token_repetitions)
            else:
                hypothesis = self.decode_tokens_to_str(prediction)

                if self.compute_hypothesis_token_set:
                    hypotheses_list[ind].tokens = self.decode_ids_to_tokens(prediction)

            # De-tokenize the integer tokens
            hypotheses_list[ind].text = hypothesis

        return hypotheses_list

    def compute_confidence(self, hypotheses_list: List[Hypothesis]) -> List[Hypothesis]:
        """
        Computes high-level (per-token and/or per-word) confidence scores for a list of hypotheses.
        Assumes that `frame_confidence` is present in the hypotheses.

        Args:
            hypotheses_list: List of Hypothesis.

        Returns:
            A list of hypotheses with high-level confidence scores.
        """
        if self.exclude_blank_from_confidence:
            for hyp in hypotheses_list:
                hyp.token_confidence = hyp.non_blank_frame_confidence
        else:
            for hyp in hypotheses_list:
                offset = 0
                token_confidence = []
                if len(hyp.timestep) > 0:
                    for ts, te in zip(hyp.timestep, hyp.timestep[1:] + [len(hyp.frame_confidence)]):
                        if ts != te:
                            # <blank> tokens are considered to belong to the last non-blank token, if any.
                            token_confidence.append(
                                self._aggregate_confidence(
                                    [hyp.frame_confidence[ts][offset]]
                                    + [fc[0] for fc in hyp.frame_confidence[ts + 1 : te]]
                                )
                            )
                            offset = 0
                        else:
                            token_confidence.append(hyp.frame_confidence[ts][offset])
                            offset += 1
                hyp.token_confidence = token_confidence
        if self.preserve_word_confidence:
            for hyp in hypotheses_list:
                hyp.word_confidence = self._aggregate_token_confidence(hyp)
        return hypotheses_list

    @abstractmethod
    def decode_tokens_to_str(self, tokens: List[int]) -> str:
        """
        Implemented by subclass in order to decoder a token id list into a string.

        Args:
            tokens: List of int representing the token ids.

        Returns:
            A decoded string.
        """
        raise NotImplementedError()

    @abstractmethod
    def decode_ids_to_tokens(self, tokens: List[int]) -> List[str]:
        """
        Implemented by subclass in order to decode a token id list into a token list.
        A token list is the string representation of each token id.

        Args:
            tokens: List of int representing the token ids.

        Returns:
            A list of decoded tokens.
        """
        raise NotImplementedError()

    @abstractmethod
    def decode_tokens_to_lang(self, tokens: List[int]) -> str:
        """
        Implemented by subclass in order to
        compute the most likely language ID (LID) string given the tokens.

        Args:
            tokens: List of int representing the token ids.

        Returns:
            A decoded LID string.
        """
        raise NotImplementedError()

    @abstractmethod
    def decode_ids_to_langs(self, tokens: List[int]) -> List[str]:
        """
        Implemented by subclass in order to
        decode a token id list into language ID (LID) list.

        Args:
            tokens: List of int representing the token ids.

        Returns:
            A list of decoded LIDS.
        """
        raise NotImplementedError()

    def update_joint_fused_batch_size(self):
        if self.joint_fused_batch_size is None:
            # do nothing and let the Joint itself handle setting up of the fused batch
            return

        if not hasattr(self.decoding.joint, 'set_fused_batch_size'):
            logging.warning(
                "The joint module does not have `set_fused_batch_size(int)` as a setter function.\n"
                "Ignoring update of joint fused batch size."
            )
            return

        if not hasattr(self.decoding.joint, 'set_fuse_loss_wer'):
            logging.warning(
                "The joint module does not have `set_fuse_loss_wer(bool, RNNTLoss, RNNTWER)` "
                "as a setter function.\n"
                "Ignoring update of joint fused batch size."
            )
            return

        if self.joint_fused_batch_size > 0:
            self.decoding.joint.set_fused_batch_size(self.joint_fused_batch_size)
        else:
            logging.info("Joint fused batch size <= 0; Will temporarily disable fused batch step in the Joint.")
            self.decoding.joint.set_fuse_loss_wer(False)

    def compute_rnnt_timestamps(self, hypothesis: Hypothesis, timestamp_type: str = "all"):
        assert timestamp_type in ['char', 'word', 'all']

        # Unpack the temporary storage
        decoded_prediction, alignments, token_repetitions = hypothesis.text

        # Retrieve offsets
        char_offsets = word_offsets = None
        char_offsets = self._compute_offsets(hypothesis, token_repetitions, self.blank_id)

        # finally, set the flattened decoded predictions to text field for later text decoding
        hypothesis.text = decoded_prediction

        # Assert number of offsets and hypothesis tokens are 1:1 match.
        num_flattened_tokens = 0
        for t in range(len(char_offsets)):
            # Subtract one here for the extra RNNT BLANK token emitted to designate "End of timestep"
            num_flattened_tokens += len(char_offsets[t]['char']) - 1

        if num_flattened_tokens != len(hypothesis.text):
            raise ValueError(
                f"`char_offsets`: {char_offsets} and `processed_tokens`: {hypothesis.text}"
                " have to be of the same length, but are: "
                f"`len(offsets)`: {len(char_offsets)} and `len(processed_tokens)`:"
                f" {len(hypothesis.text)}"
            )

        encoded_char_offsets = copy.deepcopy(char_offsets)

        # Correctly process the token ids to chars/subwords.
        for i, offsets in enumerate(char_offsets):
            decoded_chars = []
            for char in offsets['char'][:-1]:  # ignore the RNNT Blank token at end of every timestep with -1 subset
                decoded_chars.append(self.decode_tokens_to_str([int(char)]))
            char_offsets[i]["char"] = decoded_chars

        # detect char vs subword models
        lens = []
        for v in char_offsets:
            tokens = v["char"]
            # each token may be either 1 unicode token or multiple unicode token
            # for character based models, only 1 token is used
            # for subword, more than one token can be used.
            # Computing max, then summing up total lens is a test to check for char vs subword
            # For char models, len(lens) == sum(lens)
            # but this is violated for subword models.
            max_len = max(len(c) for c in tokens)
            lens.append(max_len)

        # array of one or more chars implies subword based model with multiple char emitted per TxU step (via subword)
        if sum(lens) > len(lens):
            text_type = 'subword'
        else:
            # full array of ones implies character based model with 1 char emitted per TxU step
            text_type = 'char'

        # retrieve word offsets from character offsets
        word_offsets = None
        if timestamp_type in ['word', 'all']:
            if text_type == 'char':
                word_offsets = self._get_word_offsets_chars(char_offsets, word_delimiter_char=self.word_seperator)
            else:
                # utilize the copy of char offsets with the correct integer ids for tokens
                # so as to avoid tokenize -> detokenize -> compare -> merge steps.
                word_offsets = self._get_word_offsets_subwords_sentencepiece(
                    encoded_char_offsets,
                    hypothesis,
                    decode_ids_to_tokens=self.decode_ids_to_tokens,
                    decode_tokens_to_str=self.decode_tokens_to_str,
                )

        # attach results
        if len(hypothesis.timestep) > 0:
            timestep_info = hypothesis.timestep
        else:
            timestep_info = []

        # Setup defaults
        hypothesis.timestep = {"timestep": timestep_info}

        # Add char / subword time stamps
        if char_offsets is not None and timestamp_type in ['char', 'all']:
            hypothesis.timestep['char'] = char_offsets

        # Add word time stamps
        if word_offsets is not None and timestamp_type in ['word', 'all']:
            hypothesis.timestep['word'] = word_offsets

        # Convert the flattened token indices to text
        hypothesis.text = self.decode_tokens_to_str(hypothesis.text)

        return hypothesis

    @staticmethod
    def _compute_offsets(
        hypothesis: Hypothesis, token_repetitions: List[int], rnnt_token: int
    ) -> List[Dict[str, Union[str, int]]]:
        """
        Utility method that calculates the indidual time indices where a token starts and ends.

        Args:
            hypothesis: A Hypothesis object that contains `text` field that holds the character / subword token
                emitted at every time step after rnnt collapse.
            token_repetitions: A list of ints representing the number of repetitions of each emitted token.
            rnnt_token: The integer of the rnnt blank token used during rnnt collapse.

        Returns:

        """
        start_index = 0

        # If the exact timestep information is available, utilize the 1st non-rnnt blank token timestep
        # as the start index.
        if hypothesis.timestep is not None and len(hypothesis.timestep) > 0:
            start_index = max(0, hypothesis.timestep[0] - 1)

        # Construct the start and end indices brackets
        end_indices = np.asarray(token_repetitions).cumsum()
        start_indices = np.concatenate(([start_index], end_indices[:-1]))

        # Process the TxU dangling alignment tensor, containing pairs of (logits, label)
        alignment_labels = [al_logits_labels for al_logits_labels in hypothesis.text[1]]
        for t in range(len(alignment_labels)):
            for u in range(len(alignment_labels[t])):
                alignment_labels[t][u] = alignment_labels[t][u][1]  # pick label from (logit, label) tuple

        # Merge the results per token into a list of dictionaries
        offsets = [
            {"char": a, "start_offset": s, "end_offset": e}
            for a, s, e in zip(alignment_labels, start_indices, end_indices)
        ]

        # Filter out RNNT token (blank at [t][0] position). This is because blank can only occur at end of a
        # time step for RNNT, so if 0th token is blank, then that timestep is skipped.
        offsets = list(filter(lambda offsets: offsets["char"][0] != rnnt_token, offsets))
        return offsets

    @staticmethod
    def _get_word_offsets_chars(
        offsets: Dict[str, Union[str, float]], word_delimiter_char: str = " "
    ) -> Dict[str, Union[str, float]]:
        """
        Utility method which constructs word time stamps out of character time stamps.

        References:
            This code is a port of the Hugging Face code for word time stamp construction.

        Args:
            offsets: A list of dictionaries, each containing "char", "start_offset" and "end_offset".
            word_delimiter_char: Character token that represents the word delimiter. By default, " ".

        Returns:
            A list of dictionaries containing the word offsets. Each item contains "word", "start_offset" and
            "end_offset".
        """
        word_offsets = []

        last_state = "SPACE"
        word = ""
        start_offset = 0
        end_offset = 0
        for i, offset in enumerate(offsets):
            chars = offset["char"]
            for char in chars:
                state = "SPACE" if char == word_delimiter_char else "WORD"

                if state == last_state:
                    # If we are in the same state as before, we simply repeat what we've done before
                    end_offset = offset["end_offset"]
                    word += char
                else:
                    # Switching state
                    if state == "SPACE":
                        # Finishing a word
                        word_offsets.append({"word": word, "start_offset": start_offset, "end_offset": end_offset})
                    else:
                        # Starting a new word
                        start_offset = offset["start_offset"]
                        end_offset = offset["end_offset"]
                        word = char

                last_state = state

        if last_state == "WORD":
            word_offsets.append({"word": word, "start_offset": start_offset, "end_offset": end_offset})

        return word_offsets

    @staticmethod
    def _get_word_offsets_subwords_sentencepiece(
        offsets: Dict[str, Union[str, float]],
        hypothesis: Hypothesis,
        decode_ids_to_tokens: Callable[[List[int]], str],
        decode_tokens_to_str: Callable[[List[int]], str],
    ) -> Dict[str, Union[str, float]]:
        """
        Utility method which constructs word time stamps out of sub-word time stamps.

        **Note**: Only supports Sentencepiece based tokenizers !

        Args:
            offsets: A list of dictionaries, each containing "char", "start_offset" and "end_offset".
            hypothesis: Hypothesis object that contains `text` field, where each token is a sub-word id
                after rnnt collapse.
            decode_ids_to_tokens: A Callable function that accepts a list of integers and maps it to a sub-word.
            decode_tokens_to_str: A Callable function that accepts a list of integers and maps it to text / str.

        Returns:
            A list of dictionaries containing the word offsets. Each item contains "word", "start_offset" and
            "end_offset".
        """
        word_offsets = []
        built_token = []
        previous_token_index = 0
        # For every offset token
        for i, offset in enumerate(offsets):
            # For every subword token in offset token list (ignoring the RNNT Blank token at the end)
            for char in offset['char'][:-1]:
                char = int(char)

                # Compute the sub-word text representation, and the decoded text (stripped of sub-word markers).
                token = decode_ids_to_tokens([char])[0]
                token_text = decode_tokens_to_str([char])

                # It is a sub-word token, or contains an identifier at the beginning such as _ or ## that was stripped
                # after forcing partial text conversion of the token.
                if token != token_text:
                    # If there are any partially or fully built sub-word token ids, construct to text.
                    # Note: This is "old" subword, that occurs *after* current sub-word has started.
                    if built_token:
                        word_offsets.append(
                            {
                                "word": decode_tokens_to_str(built_token),
                                "start_offset": offsets[previous_token_index]["start_offset"],
                                "end_offset": offsets[i]["start_offset"],
                            }
                        )

                    # Prepare list of new sub-word ids
                    built_token.clear()
                    built_token.append(char)
                    previous_token_index = i
                else:
                    # If the token does not contain any sub-word start mark, then the sub-word has not completed yet
                    # Append to current sub-word list.
                    built_token.append(char)

        # Inject the start offset of the first token to word offsets
        # This is because we always skip the delay the injection of the first sub-word due to the loop
        # condition and check whether built token is ready or not.
        # Therefore without this forced injection, the start_offset appears as off by 1.
        # This should only be done when these arrays contain more than one element.
        if offsets and word_offsets:
            word_offsets[0]["start_offset"] = offsets[0]["start_offset"]

        # If there are any remaining tokens left, inject them all into the final word offset.
        # The start offset of this token is the start time of the next token to process.
        # The end offset of this token is the end time of the last token from offsets.
        # Note that built_token is a flat list; but offsets contains a nested list which
        # may have different dimensionality.
        # As such, we can't rely on the length of the list of built_token to index offsets.
        if built_token:
            # start from the previous token index as this hasn't been committed to word_offsets yet
            # if we still have content in built_token
            start_offset = offsets[previous_token_index]["start_offset"]
            word_offsets.append(
                {
                    "word": decode_tokens_to_str(built_token),
                    "start_offset": start_offset,
                    "end_offset": offsets[-1]["end_offset"],
                }
            )
        built_token.clear()

        return word_offsets


class RNNTDecoding(AbstractRNNTDecoding):
    """
    Used for performing RNN-T auto-regressive decoding of the Decoder+Joint network given the encoder state.

    Args:
        decoding_cfg: A dict-like object which contains the following key-value pairs.
            strategy: str value which represents the type of decoding that can occur.
                Possible values are :
                -   greedy, greedy_batch (for greedy decoding).
                -   beam, tsd, alsd (for beam search decoding).

            compute_hypothesis_token_set: A bool flag, which determines whether to compute a list of decoded
                tokens as well as the decoded string. Default is False in order to avoid double decoding
                unless required.

            preserve_alignments: Bool flag which preserves the history of logprobs generated during
                decoding (sample / batched). When set to true, the Hypothesis will contain
                the non-null value for `logprobs` in it. Here, `alignments` is a List of List of
                Tuple(Tensor (of length V + 1), Tensor(scalar, label after argmax)).

                In order to obtain this hypothesis, please utilize `rnnt_decoder_predictions_tensor` function
                with the `return_hypotheses` flag set to True.

                The length of the list corresponds to the Acoustic Length (T).
                Each value in the list (Ti) is a torch.Tensor (U), representing 1 or more targets from a vocabulary.
                U is the number of target tokens for the current timestep Ti.

            confidence_cfg: A dict-like object which contains the following key-value pairs related to confidence
                scores. In order to obtain hypotheses with confidence scores, please utilize
                `rnnt_decoder_predictions_tensor` function with the `preserve_frame_confidence` flag set to True.

                preserve_frame_confidence: Bool flag which preserves the history of per-frame confidence scores
                    generated during decoding (sample / batched). When set to true, the Hypothesis will contain
                    the non-null value for `frame_confidence` in it. Here, `alignments` is a List of List of floats.

                    The length of the list corresponds to the Acoustic Length (T).
                    Each value in the list (Ti) is a torch.Tensor (U), representing 1 or more confidence scores.
                    U is the number of target tokens for the current timestep Ti.
                preserve_token_confidence: Bool flag which preserves the history of per-token confidence scores
                    generated during greedy decoding (sample / batched). When set to true, the Hypothesis will contain
                    the non-null value for `token_confidence` in it. Here, `token_confidence` is a List of floats.

                    The length of the list corresponds to the number of recognized tokens.
                preserve_word_confidence: Bool flag which preserves the history of per-word confidence scores
                    generated during greedy decoding (sample / batched). When set to true, the Hypothesis will contain
                    the non-null value for `word_confidence` in it. Here, `word_confidence` is a List of floats.

                    The length of the list corresponds to the number of recognized words.
                exclude_blank: Bool flag indicating that blank token confidence scores are to be excluded
                    from the `token_confidence`.
                aggregation: Which aggregation type to use for collapsing per-token confidence into per-word confidence.
                    Valid options are `mean`, `min`, `max`, `prod`.
                method_cfg: A dict-like object which contains the method name and settings to compute per-frame
                    confidence scores.

                    name: The method name (str).
                        Supported values:
                            - 'max_prob' for using the maximum token probability as a confidence.
                            - 'entropy' for using a normalized entropy of a log-likelihood vector.

                    entropy_type: Which type of entropy to use (str).
                        Used if confidence_method_cfg.name is set to `entropy`.
                        Supported values:
                            - 'gibbs' for the (standard) Gibbs entropy. If the temperature α is provided,
                                the formula is the following: H_α = -sum_i((p^α_i)*log(p^α_i)).
                                Note that for this entropy, the temperature should comply the following inequality:
                                1/log(V) <= α <= -1/log(1-1/V) where V is the model vocabulary size.
                            - 'tsallis' for the Tsallis entropy with the Boltzmann constant one.
                                Tsallis entropy formula is the following: H_α = 1/(α-1)*(1-sum_i(p^α_i)),
                                where α is a parameter. When α == 1, it works like the Gibbs entropy.
                                More: https://en.wikipedia.org/wiki/Tsallis_entropy
                            - 'renui' for the Rényi entropy.
                                Rényi entropy formula is the following: H_α = 1/(1-α)*log_2(sum_i(p^α_i)),
                                where α is a parameter. When α == 1, it works like the Gibbs entropy.
                                More: https://en.wikipedia.org/wiki/R%C3%A9nyi_entropy

                    temperature: Temperature scale for logsoftmax (α for entropies). Here we restrict it to be > 0.
                        When the temperature equals one, scaling is not applied to 'max_prob',
                        and any entropy type behaves like the Shannon entropy: H = -sum_i(p_i*log(p_i))

                    entropy_norm: A mapping of the entropy value to the interval [0,1].
                        Supported values:
                            - 'lin' for using the linear mapping.
                            - 'exp' for using exponential mapping with linear shift.

            The config may further contain the following sub-dictionaries:
            "greedy":
                max_symbols: int, describing the maximum number of target tokens to decode per
                    timestep during greedy decoding. Setting to larger values allows longer sentences
                    to be decoded, at the cost of increased execution time.

                preserve_frame_confidence: Same as above, overrides above value.

                confidence_method: Same as above, overrides confidence_cfg.method.

            "beam":
                beam_size: int, defining the beam size for beam search. Must be >= 1.
                    If beam_size == 1, will perform cached greedy search. This might be slightly different
                    results compared to the greedy search above.

                score_norm: optional bool, whether to normalize the returned beam score in the hypotheses.
                    Set to True by default.

                return_best_hypothesis: optional bool, whether to return just the best hypothesis or all of the
                    hypotheses after beam search has concluded. This flag is set by default.

                tsd_max_sym_exp: optional int, determines number of symmetric expansions of the target symbols
                    per timestep of the acoustic model. Larger values will allow longer sentences to be decoded,
                    at increased cost to execution time.

                alsd_max_target_len: optional int or float, determines the potential maximum target sequence length.
                    If an integer is provided, it can decode sequences of that particular maximum length.
                    If a float is provided, it can decode sequences of int(alsd_max_target_len * seq_len),
                    where seq_len is the length of the acoustic model output (T).

                    NOTE:
                        If a float is provided, it can be greater than 1!
                        By default, a float of 2.0 is used so that a target sequence can be at most twice
                        as long as the acoustic model output length T.

                maes_num_steps: Number of adaptive steps to take. From the paper, 2 steps is generally sufficient,
                    and can be reduced to 1 to improve decoding speed while sacrificing some accuracy. int > 0.

                maes_prefix_alpha: Maximum prefix length in prefix search. Must be an integer, and is advised to keep this as 1
                    in order to reduce expensive beam search cost later. int >= 0.

                maes_expansion_beta: Maximum number of prefix expansions allowed, in addition to the beam size.
                    Effectively, the number of hypothesis = beam_size + maes_expansion_beta. Must be an int >= 0,
                    and affects the speed of inference since large values will perform large beam search in the next step.

                maes_expansion_gamma: Float pruning threshold used in the prune-by-value step when computing the expansions.
                    The default (2.3) is selected from the paper. It performs a comparison (max_log_prob - gamma <= log_prob[v])
                    where v is all vocabulary indices in the Vocab set and max_log_prob is the "most" likely token to be
                    predicted. Gamma therefore provides a margin of additional tokens which can be potential candidates for
                    expansion apart from the "most likely" candidate.
                    Lower values will reduce the number of expansions (by increasing pruning-by-value, thereby improving speed
                    but hurting accuracy). Higher values will increase the number of expansions (by reducing pruning-by-value,
                    thereby reducing speed but potentially improving accuracy). This is a hyper parameter to be experimentally
                    tuned on a validation set.

                softmax_temperature: Scales the logits of the joint prior to computing log_softmax.

        decoder: The Decoder/Prediction network module.
        joint: The Joint network module.
        vocabulary: The vocabulary (excluding the RNNT blank token) which will be used for decoding.
    """

    def __init__(
        self, decoding_cfg, decoder, joint, vocabulary,
    ):
        blank_id = len(vocabulary)
        self.labels_map = dict([(i, vocabulary[i]) for i in range(len(vocabulary))])

        super(RNNTDecoding, self).__init__(decoding_cfg=decoding_cfg, decoder=decoder, joint=joint, blank_id=blank_id)

    def _aggregate_token_confidence(self, hypothesis: Hypothesis) -> List[float]:
        """
        Implemented by subclass in order to aggregate token confidence to a word-level confidence.

        Args:
            hypothesis: Hypothesis

        Returns:
            A list of word-level confidence scores.
        """
        return self._aggregate_token_confidence_chars(hypothesis.words, hypothesis.token_confidence)

    def decode_tokens_to_str(self, tokens: List[int]) -> str:
        """
        Implemented by subclass in order to decoder a token list into a string.

        Args:
            tokens: List of int representing the token ids.

        Returns:
            A decoded string.
        """
        hypothesis = ''.join(self.decode_ids_to_tokens(tokens))
        return hypothesis

    def decode_ids_to_tokens(self, tokens: List[int]) -> List[str]:
        """
        Implemented by subclass in order to decode a token id list into a token list.
        A token list is the string representation of each token id.

        Args:
            tokens: List of int representing the token ids.

        Returns:
            A list of decoded tokens.
        """
        token_list = [self.labels_map[c] for c in tokens if c < self.blank_id]
        return token_list

    def decode_tokens_to_lang(self, tokens: List[int]) -> str:
        """
        Compute the most likely language ID (LID) string given the tokens.

        Args:
            tokens: List of int representing the token ids.

        Returns:
            A decoded LID string.
        """
        lang = self.tokenizer.ids_to_lang(tokens)
        return lang

    def decode_ids_to_langs(self, tokens: List[int]) -> List[str]:
        """
        Decode a token id list into language ID (LID) list.

        Args:
            tokens: List of int representing the token ids.

        Returns:
            A list of decoded LIDS.
        """
        lang_list = self.tokenizer.ids_to_text_and_langs(tokens)
        return lang_list


class RNNTWER(Metric):
    """
    This metric computes numerator and denominator for Overall Word Error Rate (WER) between prediction and reference texts.
    When doing distributed training/evaluation the result of res=WER(predictions, targets, target_lengths) calls
    will be all-reduced between all workers using SUM operations.
    Here contains two numbers res=[wer_numerator, wer_denominator]. WER=wer_numerator/wer_denominator.

    If used with PytorchLightning LightningModule, include wer_numerator and wer_denominators inside validation_step results.
    Then aggregate (sum) then at the end of validation epoch to correctly compute validation WER.

    Example:
        def validation_step(self, batch, batch_idx):
            ...
            wer_num, wer_denom = self.__wer(predictions, transcript, transcript_len)
            return {'val_loss': loss_value, 'val_wer_num': wer_num, 'val_wer_denom': wer_denom}

        def validation_epoch_end(self, outputs):
            ...
            wer_num = torch.stack([x['val_wer_num'] for x in outputs]).sum()
            wer_denom = torch.stack([x['val_wer_denom'] for x in outputs]).sum()
            tensorboard_logs = {'validation_loss': val_loss_mean, 'validation_avg_wer': wer_num / wer_denom}
            return {'val_loss': val_loss_mean, 'log': tensorboard_logs}

    Args:
        decoding: RNNTDecoding object that will perform autoregressive decoding of the RNNT model.
        batch_dim_index: Index of the batch dimension.
        use_cer: Whether to use Character Error Rate isntead of Word Error Rate.
        log_prediction: Whether to log a single decoded sample per call.

    Returns:
        res: a tuple of 3 zero dimensional float32 ``torch.Tensor` objects: a WER score, a sum of Levenshtein's
            distances for all prediction - reference pairs, total number of words in all references.
    """

    full_state_update = True

    def __init__(
        self, decoding: RNNTDecoding, batch_dim_index=0, use_cer=False, log_prediction=True, dist_sync_on_step=False
    ):
        super(RNNTWER, self).__init__(dist_sync_on_step=dist_sync_on_step, compute_on_step=False)
        self.decoding = decoding
        self.batch_dim_index = batch_dim_index
        self.use_cer = use_cer
        self.log_prediction = log_prediction
        self.blank_id = self.decoding.blank_id
        self.labels_map = self.decoding.labels_map

        self.add_state("scores", default=torch.tensor(0), dist_reduce_fx='sum', persistent=False)
        self.add_state("words", default=torch.tensor(0), dist_reduce_fx='sum', persistent=False)

    def update(
        self,
        encoder_output: torch.Tensor,
        encoded_lengths: torch.Tensor,
        targets: torch.Tensor,
        target_lengths: torch.Tensor,
    ) -> torch.Tensor:
        words = 0
        scores = 0
        references = []
        with torch.no_grad():
            # prediction_cpu_tensor = tensors[0].long().cpu()
            targets_cpu_tensor = targets.long().cpu()
            targets_cpu_tensor = move_dimension_to_the_front(targets_cpu_tensor, self.batch_dim_index)
            tgt_lenths_cpu_tensor = target_lengths.long().cpu()

            # iterate over batch
            for ind in range(targets_cpu_tensor.shape[0]):
                tgt_len = tgt_lenths_cpu_tensor[ind].item()
                target = targets_cpu_tensor[ind][:tgt_len].numpy().tolist()

                reference = self.decoding.decode_tokens_to_str(target)
                references.append(reference)

            hypotheses, _ = self.decoding.rnnt_decoder_predictions_tensor(encoder_output, encoded_lengths)

        if self.log_prediction:
            logging.info(f"\n")
            logging.info(f"reference :{references[0]}")
            logging.info(f"predicted :{hypotheses[0]}")

        for h, r in zip(hypotheses, references):
            if self.use_cer:
                h_list = list(h)
                r_list = list(r)
            else:
                h_list = h.split()
                r_list = r.split()
            words += len(r_list)
            # Compute Levenshtein's distance
            scores += editdistance.eval(h_list, r_list)

        self.scores += torch.tensor(scores, device=self.scores.device, dtype=self.scores.dtype)
        self.words += torch.tensor(words, device=self.words.device, dtype=self.words.dtype)
        # return torch.tensor([scores, words]).to(predictions.device)

    def compute(self):
        wer = self.scores.float() / self.words
        return wer, self.scores.detach(), self.words.detach()


@dataclass
class RNNTDecodingConfig:
    strategy: str = "greedy_batch"
    compute_hypothesis_token_set: bool = False

    # preserve decoding alignments
    preserve_alignments: Optional[bool] = None

    #  confidence config
    confidence_cfg: ConfidenceConfig = ConfidenceConfig()

    # RNNT Joint fused batch size
    fused_batch_size: Optional[int] = None

    # compute RNNT time stamps
    compute_timestamps: Optional[bool] = None

    # compute language IDs
    compute_langs: bool = False

    # token representing word seperator
    word_seperator: str = " "

    # type of timestamps to calculate
    rnnt_timestamp_type: str = "all"  # can be char, word or all for both

    # greedy decoding config
    greedy: greedy_decode.GreedyRNNTInferConfig = greedy_decode.GreedyRNNTInferConfig()

    # beam decoding config
    beam: beam_decode.BeamRNNTInferConfig = beam_decode.BeamRNNTInferConfig(beam_size=4)<|MERGE_RESOLUTION|>--- conflicted
+++ resolved
@@ -241,7 +241,6 @@
                 pass
 
         if self.cfg.strategy == 'greedy':
-<<<<<<< HEAD
             if self.big_blank_durations is not None:
                 self.decoding = greedy_decode.GreedyMultiblankRNNTInfer(
                     decoder_model=decoder,
@@ -252,6 +251,8 @@
                         self.cfg.greedy.get('max_symbols', None) or self.cfg.greedy.get('max_symbols_per_step', None)
                     ),
                     preserve_alignments=self.preserve_alignments,
+                    preserve_frame_confidence=self.preserve_frame_confidence,
+                    confidence_method_cfg=self.confidence_method_cfg,
                 )
             else:
                 self.decoding = greedy_decode.GreedyRNNTInfer(
@@ -262,6 +263,8 @@
                         self.cfg.greedy.get('max_symbols', None) or self.cfg.greedy.get('max_symbols_per_step', None)
                     ),
                     preserve_alignments=self.preserve_alignments,
+                    preserve_frame_confidence=self.preserve_frame_confidence,
+                    confidence_method_cfg=self.confidence_method_cfg,
                 )
 
         elif self.cfg.strategy == 'greedy_batch':
@@ -275,6 +278,8 @@
                         self.cfg.greedy.get('max_symbols', None) or self.cfg.greedy.get('max_symbols_per_step', None)
                     ),
                     preserve_alignments=self.preserve_alignments,
+                    preserve_frame_confidence=self.preserve_frame_confidence,
+                    confidence_method_cfg=self.confidence_method_cfg,
                 )
             else:
                 self.decoding = greedy_decode.GreedyBatchedRNNTInfer(
@@ -285,35 +290,9 @@
                         self.cfg.greedy.get('max_symbols', None) or self.cfg.greedy.get('max_symbols_per_step', None)
                     ),
                     preserve_alignments=self.preserve_alignments,
+                    preserve_frame_confidence=self.preserve_frame_confidence,
+                    confidence_method_cfg=self.confidence_method_cfg,
                 )
-=======
-
-            self.decoding = greedy_decode.GreedyRNNTInfer(
-                decoder_model=decoder,
-                joint_model=joint,
-                blank_index=self.blank_id,
-                max_symbols_per_step=(
-                    self.cfg.greedy.get('max_symbols', None) or self.cfg.greedy.get('max_symbols_per_step', None)
-                ),
-                preserve_alignments=self.preserve_alignments,
-                preserve_frame_confidence=self.preserve_frame_confidence,
-                confidence_method_cfg=self.confidence_method_cfg,
-            )
-
-        elif self.cfg.strategy == 'greedy_batch':
-
-            self.decoding = greedy_decode.GreedyBatchedRNNTInfer(
-                decoder_model=decoder,
-                joint_model=joint,
-                blank_index=self.blank_id,
-                max_symbols_per_step=(
-                    self.cfg.greedy.get('max_symbols', None) or self.cfg.greedy.get('max_symbols_per_step', None)
-                ),
-                preserve_alignments=self.preserve_alignments,
-                preserve_frame_confidence=self.preserve_frame_confidence,
-                confidence_method_cfg=self.confidence_method_cfg,
-            )
->>>>>>> 21b088be
 
         elif self.cfg.strategy == 'beam':
 
