--- conflicted
+++ resolved
@@ -1,5 +1,3 @@
-<<<<<<< HEAD
-=======
 # Copyright (c) 2020, NVIDIA CORPORATION.  All rights reserved.
 #
 # Licensed under the Apache License, Version 2.0 (the "License");
@@ -14,6 +12,5 @@
 # See the License for the specific language governing permissions and
 # limitations under the License.
 
->>>>>>> 41e4ec71
 from nemo.collections.asr.metrics.bleu import BLEU
 from nemo.collections.asr.metrics.wer import WER