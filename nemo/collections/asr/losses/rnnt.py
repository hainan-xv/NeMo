--- conflicted
+++ resolved
@@ -88,8 +88,6 @@
         is_available=NUMBA_RNNT_AVAILABLE,
         installation_msg=NUMBA_INSTALLATION_MESSAGE,
     ),
-<<<<<<< HEAD
-=======
     "pytorch": RNNTLossConfig(
         loss_name="pytorch",
         lib_name="torch",
@@ -97,7 +95,6 @@
         is_available=True,
         installation_msg="Pure Pytorch implementation of RNN-T loss. Slow and for debugging purposes only.",
     ),
->>>>>>> 9a709dfa
     "multiblank_rnnt": RNNTLossConfig(
         loss_name="multiblank_rnnt",
         lib_name="numba",
@@ -107,23 +104,10 @@
     ),
     "multiblank_rnnt_pytorch": RNNTLossConfig(
         loss_name="pytorch",
-<<<<<<< HEAD
-        lib_name="pytorch",
-        min_version='0.0',
-        is_available=True,
-        installation_msg="it just works but slow",
-    "pytorch": RNNTLossConfig(
-        loss_name="pytorch",
-        lib_name="torch",
-        min_version='0.0',
-        is_available=True,
-        installation_msg="Pure Pytorch implementation of RNN-T loss. Slow and for debugging purposes only.",
-=======
         lib_name="torch",
         min_version='0.0',
         is_available=True,
         installation_msg="Pure Pytorch implementation of Multiblank RNN-T loss. Slow and for debugging purposes only.",
->>>>>>> 9a709dfa
     ),
 }
 
@@ -225,17 +209,10 @@
     elif loss_name == 'multiblank_rnnt_pytorch':
         big_blank_durations = loss_kwargs.pop('big_blank_durations', None)
         sigma = loss_kwargs.pop('sigma', 0.0)
-<<<<<<< HEAD
-        big_blank_labels = [blank_idx + 1 + i for i in range(len(big_blank_durations))]
         loss_func = MultiblankRNNTLossPytorch(
             blank=blank_idx, big_blank_durations=big_blank_durations, reduction='none', sigma=sigma
         )
-=======
-        loss_func = MultiblankRNNTLossPytorch(
-            blank=blank_idx, big_blank_durations=big_blank_durations, reduction='none', sigma=sigma
-        )
         _warn_unused_additional_kwargs(loss_name, loss_kwargs)
->>>>>>> 9a709dfa
 
     else:
         raise ValueError(
