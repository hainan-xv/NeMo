--- conflicted
+++ resolved
@@ -51,90 +51,8 @@
 from nemo.utils import logging
 
 
-<<<<<<< HEAD
-class StatelessNet(torch.nn.Module):
-    def __init__(self, context_size, vocab_size, emb_dim, blank_idx, blank_as_pad, normalization_mode, dropout):
-        super().__init__()
-        self.context_size = context_size
-        self.vocab_size = vocab_size
-        self.emb_dim = emb_dim
-        self.dropout = torch.nn.Dropout(dropout)
-        self.norm = torch.nn.Identity()
-        if normalization_mode == 'layer':
-            self.norm = torch.nn.LayerNorm(emb_dim, elementwise_affine=False)
-
-        assert(blank_as_pad)
-        embeds = []
-        for i in range(self.context_size):
-            if i != 0:
-                embed_size = emb_dim // 2 // self.context_size
-            else:
-                embed_size = emb_dim - (emb_dim // 2 // self.context_size) * (self.context_size - 1)
-
-            if blank_as_pad:
-                embed = torch.nn.Embedding(vocab_size + 3, embed_size, padding_idx=blank_idx)
-            else:
-                embed = torch.nn.Embedding(vocab_size, embed_size)
-
-            embeds.append(embed)
-
-        self.embeds = torch.nn.ModuleList(embeds)
-        self.blank_idx = blank_idx
-
-    def forward(self,
-                y: Optional[torch.Tensor] = None,
-                state: Optional[List[torch.Tensor]] = None,
-                ):
-        # Although this is a *stateless* net, we use the "state" parameter to
-        # pass in the previous labels, unlike LSTMs where state would represent
-        # hidden activations of the network. 
-        # state is always a list of 1 tensor (to be consistent with the stateful
-        # decoder interface, and the element is a tensor of shape [batch, context-length].
-        # out dimension is B x U x D
-        outs = []
-
-        [B, U] = y.shape
-        appended_y = y
-        if state != None:
-            appended_y = torch.concat([state[0], y], axis=1)
-            context_size = appended_y.shape[1]
-
-            if context_size < self.context_size:
-                padded_state = torch.ones([B, self.context_size], dtype=torch.long, device=y.device) * self.blank_idx
-                padded_state[:,self.context_size - context_size:] = appended_y
-            elif context_size == self.context_size + 1:
-                padded_state = appended_y[:,1:,:]
-            else:
-                padded_state = appended_y
-
-            for i in range(self.context_size):
-                out = self.embeds[i](padded_state[:,self.context_size - 1 - i:self.context_size - i])
-                outs.append(out)
-        else:
-            for i in range(self.context_size):
-                out = self.embeds[i](y)
-
-                if i != 0:
-#                    out = torch.concat([out[:,:i,:] * 0.0, out[:,:-i,:]], dim=1)
-                    out[:,i:,:] = out[:,:-i,:].clone()  # needs clone() here or the following copy might complain about src and dst mem location have overlaps. 
-                    out[:,:i,:] *= 0.0
-                outs.append(out)
-
-        out = self.dropout(torch.concat(outs, axis=-1))
-        out = self.norm(out)
-
-        state = None
-        if y is not None:
-            state = [appended_y[:,appended_y.shape[1] - self.context_size + 1:]]
-        return out, state
-
-
-class RNNTStatelessDecoder(rnnt_abstract.AbstractRNNTDecoder, Exportable):
-    """A Stateless Neural Network Transducer Decoder / Prediction Network (RNN-T Prediction Network).
-=======
 class StatelessTransducerDecoder(rnnt_abstract.AbstractRNNTDecoder, Exportable):
     """A Stateless Neural Network Transducer Decoder / Prediction Network.
->>>>>>> 265f7b17
     An RNN-T Decoder/Prediction stateless network that simply takes concatenation of embeddings of the history tokens as the output.
 
     Args:
@@ -146,23 +64,11 @@
         vocab_size: int, specifying the vocabulary size of the embedding layer of the Prediction network,
             excluding the RNNT blank token.
 
-<<<<<<< HEAD
-        normalization_mode: Can be either None, 'batch' or 'layer'. By default, is set to None.
-            Defines the type of normalization applied to the RNN layer.
-
-        blank_as_pad: bool, set to True by default. When set, will add a token to the Embedding layer of this
-            prediction network, and will treat this token as a pad token. In essence, the RNNT pad token will
-            be treated as a pad token, and the embedding layer will return a zero tensor for this token.
-
-            It is set by default as it enables various batch optimizations required for batched beam search.
-            Therefore, it is not recommended to disable this flag.
-=======
         context_size: int, specifying the size of the history context used for this decoder.
 
         normalization_mode: Can be either None, 'layer'. By default, is set to None.
             Defines the type of normalization applied to the RNN layer.
 
->>>>>>> 265f7b17
     """
 
     @property
@@ -172,11 +78,7 @@
         return {
             "targets": NeuralType(('B', 'T'), LabelsType()),
             "target_length": NeuralType(tuple('B'), LengthsType()),
-<<<<<<< HEAD
-            "states": [NeuralType(('B', 'T'), LabelsType(), optional=True)],  # must always be last
-=======
             "states": [NeuralType(('B', 'T'), LabelsType(), optional=True)],
->>>>>>> 265f7b17
         }
 
     @property
@@ -186,11 +88,7 @@
         return {
             "outputs": NeuralType(('B', 'D', 'T'), EmbeddedTextType()),
             "prednet_lengths": NeuralType(tuple('B'), LengthsType()),
-<<<<<<< HEAD
-            "states": [NeuralType(('B', 'T'), LabelsType(), optional=True)],  # must always be last
-=======
             "states": [NeuralType(('B', 'T'), LabelsType(), optional=True)],
->>>>>>> 265f7b17
         }
 
     def input_example(self, max_batch=1, max_dim=1):
@@ -219,10 +117,6 @@
         vocab_size: int,
         context_size: int = 1,
         normalization_mode: Optional[str] = None,
-<<<<<<< HEAD
-        blank_as_pad: bool = True,
-=======
->>>>>>> 265f7b17
     ):
         # Required arguments
         self.pred_hidden = prednet['pred_hidden']
@@ -230,19 +124,6 @@
         self.context_size = context_size
 
         # Initialize the model (blank token increases vocab size by 1)
-<<<<<<< HEAD
-        super().__init__(vocab_size=vocab_size, blank_idx=self.blank_idx, blank_as_pad=blank_as_pad)
-
-        # Optional arguments
-        t_max = prednet.get('t_max', None)
-        dropout = prednet.get('dropout', 0.0)
-
-        self.prediction = self._predict_modules(
-            vocab_size=vocab_size,  # add 1 for blank symbol
-            pred_n_hidden=self.pred_hidden,
-            norm=normalization_mode,
-            dropout=dropout,
-=======
         super().__init__(vocab_size=vocab_size, blank_idx=self.blank_idx, blank_as_pad=True)
 
         # Optional arguments
@@ -257,7 +138,6 @@
                 "normalization_mode": normalization_mode,
                 "dropout": dropout,
             }
->>>>>>> 265f7b17
         )
         self._rnnt_export = False
 
@@ -286,33 +166,11 @@
         batch_size: Optional[int] = None,
     ) -> (torch.Tensor, List[torch.Tensor]):
         """
-<<<<<<< HEAD
-        Stateful prediction of scores and state for a (possibly null) tokenset.
-        This method takes various cases into consideration :
-        - No token, no state - used for priming the RNN
-        - No token, state provided - used for blank token scoring
-        - Given token, states - used for scores + new states
-=======
         Stateful prediction of scores and state for a tokenset.
->>>>>>> 265f7b17
 
         Here:
         B - batch size
         U - label length
-<<<<<<< HEAD
-        H - Hidden dimension size of RNN
-        L - Number of RNN layers
-
-        Args:
-            y: Optional torch tensor of shape [B, U] of dtype long which will be passed to the Embedding.
-                If None, creates a zero tensor of shape [B, 1, H] which mimics output of pad-token on Embedding.
-
-            state: An optional list of states for the RNN. Eg: For LSTM, it is the state list length is 2.
-                Each state must be a tensor of shape [L, B, H].
-
-            add_sos: bool flag, whether a zero vector describing a "start of signal" token should be
-                prepended to the above "y" tensor. When set, output size is (B, U + 1, H).
-=======
         C - context size for stateless decoder
         D - total embedding size
 
@@ -325,27 +183,11 @@
 
             add_sos: bool flag, whether a zero vector describing a "start of signal" token should be
                 prepended to the above "y" tensor. When set, output size is (B, U + 1, D).
->>>>>>> 265f7b17
 
             batch_size: An optional int, specifying the batch size of the `y` tensor.
                 Can be infered if `y` and `state` is None. But if both are None, then batch_size cannot be None.
 
         Returns:
-<<<<<<< HEAD
-            A tuple  (g, hid) such that -
-
-            If add_sos is False:
-                g: (B, U, H)
-                hid: (h, c) where h is the final sequence hidden state and c is the final cell state:
-                    h (tensor), shape (L, B, H)
-                    c (tensor), shape (L, B, H)
-
-            If add_sos is True:
-                g: (B, U + 1, H)
-                hid: (h, c) where h is the final sequence hidden state and c is the final cell state:
-                    h (tensor), shape (L, B, H)
-                    c (tensor), shape (L, B, H)
-=======
             A tuple  (g, state) such that -
 
             If add_sos is False:
@@ -355,7 +197,6 @@
             If add_sos is True:
                 g: (B, U + 1, D)
                 state: [(B, C)] storing the history context including the new words in y.
->>>>>>> 265f7b17
 
         """
         # Get device and dtype of current module
@@ -371,11 +212,7 @@
             y, state = self.prediction(y, state)
 
         else:
-<<<<<<< HEAD
-            # Y is not provided, assume zero tensor with shape [B, 1, H] is required
-=======
             # Y is not provided, assume zero tensor with shape [B, 1, D] is required
->>>>>>> 265f7b17
             # Emulates output of embedding of pad token.
             if batch_size is None:
                 B = 1 if state is None else state[0].size(1)
@@ -386,32 +223,16 @@
 
         # Prepend blank "start of sequence" symbol (zero tensor)
         if add_sos:
-<<<<<<< HEAD
-            B, U, H = y.shape
-            start = torch.zeros((B, 1, H), device=y.device, dtype=y.dtype)
-            y = torch.cat([start, y], dim=1).contiguous()  # (B, U + 1, H)
-=======
             B, U, D = y.shape
             start = torch.zeros((B, 1, D), device=y.device, dtype=y.dtype)
             y = torch.cat([start, y], dim=1).contiguous()  # (B, U + 1, D)
->>>>>>> 265f7b17
         else:
             start = None  # makes del call later easier
 
         del start
         return y, state
 
-<<<<<<< HEAD
-    def _predict_modules(
-        self,
-        vocab_size,
-        pred_n_hidden,
-        norm,
-        dropout,
-    ):
-=======
     def _predict_modules(self, **kwargs):
->>>>>>> 265f7b17
         """
         Prepare the trainable parameters of the Prediction Network.
 
@@ -422,17 +243,9 @@
             dropout: Whether to apply dropout to RNN.
         """
 
-<<<<<<< HEAD
-        net = StatelessNet(self.context_size, vocab_size, pred_n_hidden, self.blank_idx, self.blank_as_pad, norm, dropout)
-
-        return net
-
-
-=======
         net = stateless_net.StatelessNet(**kwargs)
         return net
 
->>>>>>> 265f7b17
     def score_hypothesis(
         self, hypothesis: rnnt_utils.Hypothesis, cache: Dict[Tuple[int], Any]
     ) -> (torch.Tensor, List[torch.Tensor], torch.Tensor):
@@ -497,18 +310,6 @@
 
        Args:
            batch_states (list): batch of decoder states
-<<<<<<< HEAD
-              ([L x (B, H)], [L x (B, H)])
-
-           decoder_states (list of list): list of decoder states
-               [B x ([L x (1, H)], [L x (1, H)])]
-
-       Returns:
-           batch_states (tuple): batch of decoder states
-               ([L x (B, H)], [L x (B, H)])
-       """
-        assert(0)
-=======
               ([(B, H)])
 
            decoder_states (list of list): list of decoder states
@@ -521,35 +322,18 @@
         new_state = torch.stack([s[0] for s in decoder_states])
 
         return [new_state]
->>>>>>> 265f7b17
 
     def batch_select_state(self, batch_states: List[torch.Tensor], idx: int) -> List[List[torch.Tensor]]:
         """Get decoder state from batch of states, for given id.
 
         Args:
             batch_states (list): batch of decoder states
-<<<<<<< HEAD
-                [(B, U)]
-=======
                 [(B, C)]
->>>>>>> 265f7b17
 
             idx (int): index to extract state from batch of states
 
         Returns:
             (tuple): decoder states for given id
-<<<<<<< HEAD
-                [(U)]
-        """
-        if batch_states is not None:
-            states = batch_states[0][idx]
-            ret = states
-            return [ret]
-        else:
-            return None
-
-
-=======
                 [(C)]
         """
         if batch_states is not None:
@@ -561,27 +345,11 @@
         else:
             return None
 
->>>>>>> 265f7b17
     def batch_concat_states(self, batch_states: List[List[torch.Tensor]]) -> List[torch.Tensor]:
         """Concatenate a batch of decoder state to a packed state.
 
         Args:
             batch_states (list): batch of decoder states
-<<<<<<< HEAD
-                [1 x [B x (U)]]
-
-        Returns:
-            (single element tuple): decoder states
-                (B x U)
-        """
-
-        assert(False)
-        hs = []
-        for t in batch_states:
-            hs.append(t)
-
-        return torch.concat(hs, dim=0)
-=======
                 B x ([(C)]
 
         Returns:
@@ -598,7 +366,6 @@
         state_list.append(state_tensor)
 
         return state_list
->>>>>>> 265f7b17
 
     def batch_copy_states(
         self,
@@ -611,17 +378,10 @@
 
         Args:
             old_states: packed decoder states
-<<<<<<< HEAD
-                single element list of (B x U)
-
-            new_states: packed decoder states
-                single element list of (B x U)
-=======
                 single element list of (B x C)
 
             new_states: packed decoder states
                 single element list of (B x C)
->>>>>>> 265f7b17
 
             ids (list): List of indices to copy states at.
 
@@ -629,11 +389,7 @@
 
         Returns:
             batch of decoder states with partial copy at ids (or a specific value).
-<<<<<<< HEAD
-                (B x U)
-=======
                 (B x C)
->>>>>>> 265f7b17
         """
 
         if value is None:
@@ -641,10 +397,6 @@
 
         return old_states
 
-<<<<<<< HEAD
-
-=======
->>>>>>> 265f7b17
     def batch_score_hypothesis(
         self, hypotheses: List[rnnt_utils.Hypothesis], cache: Dict[Tuple[int], Any], batch_states: List[torch.Tensor]
     ) -> (torch.Tensor, List[torch.Tensor], torch.Tensor):
@@ -665,10 +417,6 @@
             lm_token is a list of the final integer tokens of the hypotheses in the batch.
         """
         final_batch = len(hypotheses)
-<<<<<<< HEAD
-        assert(0)
-=======
->>>>>>> 265f7b17
         if final_batch == 0:
             raise ValueError("No hypotheses was provided for the batch!")
 
@@ -695,11 +443,7 @@
 
             # convert list of tokens to torch.Tensor, then reshape.
             tokens = torch.tensor(tokens, device=device, dtype=torch.long).view(batch, -1)
-<<<<<<< HEAD
-            dec_states = self.initialize_state(tokens.to(dtype=dtype))  # [L, B, H]
-=======
             dec_states = self.initialize_state(tokens)  # [B, C]
->>>>>>> 265f7b17
             dec_states = self.batch_initialize_states(dec_states, [d_state for seq, d_state in process])
 
             y, dec_states = self.predict(
@@ -734,10 +478,6 @@
         )
 
         return batch_y, batch_states, lm_tokens
-<<<<<<< HEAD
-        
-=======
->>>>>>> 265f7b17
 
 
 class RNNTDecoder(rnnt_abstract.AbstractRNNTDecoder, Exportable, AdapterModuleMixin):
