--- conflicted
+++ resolved
@@ -1359,6 +1359,7 @@
     ):
         super().__init__()
 
+        assert vocab_file != ''
         self.vocabulary = vocabulary
 
         self._vocab_size = num_classes
@@ -1387,17 +1388,7 @@
         self.preserve_memory = preserve_memory
 
         self.is_special_list = self.read_vocab_file(vocab_file)
-        self.is_special = None
-        self.one_idx = 0
-
-        if durations is not None and len(durations) > 0 and durations[0] == 0:
-            self.one_idx = 1
-
-        if durations is not None and len(durations) > 0:
-            self.one_distribution = [-1000.0 for i in range(len(durations))]
-            for i in range(self.one_idx + 1):
-                self.one_distribution[i] = 0.0   # allowing duration 0 and 1
-            self.one_distribution = torch.Tensor(self.one_distribution)
+        print("LIST IS", self.is_special_list)
 
         if preserve_memory:
             logging.warning(
@@ -1429,26 +1420,6 @@
 
         # to change, requires running ``model.temperature = T`` explicitly
         self.temperature = 1.0
-
-#    def state_dict(self, *args, **kwargs):
-#        """Override state_dict to include custom_list"""
-#        state_dict = super().state_dict(*args, **kwargs)
-#        state_dict['is_special'] = self.is_special
-#        state_dict['one_distribution'] = self.one_distribution 
-#
-#        return state_dict
-#
-#    def load_state_dict(self, state_dict, strict=True):
-#        """Override load_state_dict to handle custom_list"""
-#        is_special = state_dict.pop('is_special', None)
-#        one_distribution = state_dict.pop('one_distribution', None)
-#
-#        super().load_state_dict(state_dict, strict)
-#
-#        if is_special is not None:
-#            self.one_distribution = one_distribution
-#            self.is_special = is_special
-
 
 
     def read_vocab_file(self, vocab_file):
@@ -1461,6 +1432,7 @@
             is_special = token[0] == '▁' or token[-1] == '>'
             is_special_list.append(is_special)
 
+        is_special_list.append(True)  # for blank
         return is_special_list
 
 
@@ -1545,7 +1517,7 @@
                         sub_dec = sub_dec.narrow(dim=1, start=0, length=int(max_sub_transcript_length + 1))
 
                     # Perform joint => [sub-batch, T', U', V + 1]
-                    sub_joint = self.joint(sub_enc, sub_dec, sub_transcripts)
+                    sub_joint = self.joint(sub_enc, sub_dec)
 
                     del sub_dec
 
@@ -1647,13 +1619,8 @@
         """
         return self.pred(prednet_output)
 
-<<<<<<< HEAD
-    def joint_after_projection(self, f: torch.Tensor, g: torch.Tensor, transcription: torch.Tensor) -> torch.Tensor:
-        """
-=======
-    def joint_after_projection(self, f: torch.Tensor, g: torch.Tensor) -> torch.Tensor:
+    def joint_after_projection(self, f: torch.Tensor, g: torch.Tensor, transcription) -> torch.Tensor:
         r"""
->>>>>>> 28db9043
         Compute the joint step of the network after projection.
 
         Here,
@@ -1687,17 +1654,17 @@
 
         B, _, U, _ = g.shape
 
-        if self.is_special == None:
-            self.is_special = torch.LongTensor(self.is_special_list).to(f.device)
-            self.one_distribution = self.one_distribution.to(f.device)
+        self.is_special = torch.LongTensor(self.is_special_list).to(f.device)
+#        print("HERE self.is_special", self.is_special.shape)
+#        print("HERE transcription", transcription)
 
         trans_is_special = self.is_special[transcription]
 
-        if trans_is_special.shape[1] < U:
-            BOS = torch.ones([B, 1], dtype=torch.long).to(g.device)
-            trans_is_special = torch.cat([BOS, trans_is_special], dim=-1)
-
-        trans_is_special = torch.reshape(trans_is_special, [B, 1, U, 1])
+#        if trans_is_special.shape[1] < U:
+#            BOS = torch.ones([B, 1], dtype=torch.long).to(g.device)
+#            trans_is_special = torch.cat([BOS, trans_is_special], dim=-1)
+#
+#        trans_is_special = torch.reshape(trans_is_special, [B, 1, U, 1])
 
         if self.training and self.masking_prob > 0:
             [B, _, U, _] = g.shape
@@ -1715,12 +1682,12 @@
 
         res = self.joint_net(inp)  # [B, T, U, V + 1]
 
-        n = self._num_extra_outputs  # same as num_durations
-        # if special, nothing changes; else, adding one_distribution which masks out >=2 durations
-        res[:,:,:,-n:] = res[:,:,:,-n:] * trans_is_special + (res[:,:,:,-n:] + self.one_distribution) * (1 - trans_is_special)
-
-        # -n-1 corresponds to the blank token probability, which doesn't change if special, but masked out if non-special - basically, not allowing blank to follow non-special tokens
-        res[:,:,:,-n-1:-n] = res[:,:,:,-n-1:-n] * trans_is_special + (res[:,:,:,-n-1:-n] - 1000) * (1 - trans_is_special)
+#        n = self._num_extra_outputs  # same as num_durations
+#        # if special, nothing changes; else, adding one_distribution which masks out >=2 durations
+#        res[:,:,:,-n:] = res[:,:,:,-n:] * trans_is_special + (res[:,:,:,-n:] + self.one_distribution) * (1 - trans_is_special)
+#
+#        # -n-1 corresponds to the blank token probability, which doesn't change if special, but masked out if non-special - basically, not allowing blank to follow non-special tokens
+#        res[:,:,:,-n-1:-n] = res[:,:,:,-n-1:-n] * trans_is_special + (res[:,:,:,-n-1:-n] - 1000) * (1 - trans_is_special)
 
         del inp
 
