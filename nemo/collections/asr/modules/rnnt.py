# Copyright (c) 2020, NVIDIA CORPORATION.  All rights reserved.
#
# Licensed under the Apache License, Version 2.0 (the "License");
# you may not use this file except in compliance with the License.
# You may obtain a copy of the License at
#
#     http://www.apache.org/licenses/LICENSE-2.0
#
# Unless required by applicable law or agreed to in writing, software
# distributed under the License is distributed on an "AS IS" BASIS,
# WITHOUT WARRANTIES OR CONDITIONS OF ANY KIND, either express or implied.
# See the License for the specific language governing permissions and
# limitations under the License.

# Copyright 2017 Johns Hopkins University (Shinji Watanabe)
#
# Licensed under the Apache License, Version 2.0 (the "License");
# you may not use this file except in compliance with the License.
# You may obtain a copy of the License at
#
#    http://www.apache.org/licenses/LICENSE-2.0
#
# Unless required by applicable law or agreed to in writing, software
# distributed under the License is distributed on an "AS IS" BASIS,
# WITHOUT WARRANTIES OR CONDITIONS OF ANY KIND, either express or implied.
# See the License for the specific language governing permissions and
# limitations under the License.

from typing import Any, Dict, List, Optional, Tuple, Union

import torch
from omegaconf import DictConfig, OmegaConf

from nemo.collections.asr.modules import rnnt_abstract
from nemo.collections.asr.parts.submodules import stateless_net
from nemo.collections.asr.parts.utils import adapter_utils, rnnt_utils
from nemo.collections.common.parts import rnn
from nemo.core.classes import adapter_mixins, typecheck
from nemo.core.classes.exportable import Exportable
from nemo.core.classes.mixins import AdapterModuleMixin
from nemo.core.neural_types import (
    AcousticEncodedRepresentation,
    ElementType,
    EmbeddedTextType,
    LabelsType,
    LengthsType,
    LogprobsType,
    LossType,
    NeuralType,
    SpectrogramType,
)
from nemo.utils import logging


class StatelessTransducerDecoder(rnnt_abstract.AbstractRNNTDecoder, Exportable):
    """A Stateless Neural Network Transducer Decoder / Prediction Network.
    An RNN-T Decoder/Prediction stateless network that simply takes concatenation of embeddings of the history tokens as the output.

    Args:
        prednet: A dict-like object which contains the following key-value pairs.
            pred_hidden: int specifying the hidden dimension of the prediction net.

            dropout: float, set to 0.0 by default. Optional dropout applied at the end of the final LSTM RNN layer.

        vocab_size: int, specifying the vocabulary size of the embedding layer of the Prediction network,
            excluding the RNNT blank token.

        context_size: int, specifying the size of the history context used for this decoder.

        normalization_mode: Can be either None, 'layer'. By default, is set to None.
            Defines the type of normalization applied to the RNN layer.

    """

    @property
    def input_types(self):
        """Returns definitions of module input ports.
        """
        return {
            "targets": NeuralType(('B', 'T'), LabelsType()),
            "target_length": NeuralType(tuple('B'), LengthsType()),
            "states": [NeuralType(('B', 'T'), LabelsType(), optional=True)],
        }

    @property
    def output_types(self):
        """Returns definitions of module output ports.
        """
        return {
            "outputs": NeuralType(('B', 'D', 'T'), EmbeddedTextType()),
            "prednet_lengths": NeuralType(tuple('B'), LengthsType()),
            "states": [NeuralType(('B', 'T'), LabelsType(), optional=True)],
        }

    def input_example(self, max_batch=1, max_dim=1):
        """
        Generates input examples for tracing etc.
        Returns:
            A tuple of input examples.
        """
        length = max_dim
        targets = torch.full(fill_value=self.blank_idx, size=(max_batch, length), dtype=torch.int32).to(
            next(self.parameters()).device
        )
        target_length = torch.randint(0, length, size=(max_batch,), dtype=torch.int32).to(
            next(self.parameters()).device
        )
        states = tuple(self.initialize_state(targets.float()))
        return (targets, target_length, states)

    def _prepare_for_export(self, **kwargs):
        self._rnnt_export = True
        super()._prepare_for_export(**kwargs)

    def __init__(
        self,
        prednet: Dict[str, Any],
        vocab_size: int,
        context_size: int = 1,
        normalization_mode: Optional[str] = None,
    ):
        # Required arguments
        self.pred_hidden = prednet['pred_hidden']
        self.blank_idx = vocab_size
        self.context_size = context_size

        # Initialize the model (blank token increases vocab size by 1)
        super().__init__(vocab_size=vocab_size, blank_idx=self.blank_idx, blank_as_pad=True)

        # Optional arguments
        dropout = prednet.get('dropout', 0.0)

        self.prediction = self._predict_modules(
            **{
                "context_size": context_size,
                "vocab_size": vocab_size,
                "emb_dim": self.pred_hidden,
                "blank_idx": self.blank_idx,
                "normalization_mode": normalization_mode,
                "dropout": dropout,
            }
        )
        self._rnnt_export = False

    @typecheck()
    def forward(self, targets, target_length, states=None):
        # y: (B, U)
        y = rnn.label_collate(targets)

        # state maintenance is unnecessary during training forward call
        # to get state, use .predict() method.
        if self._rnnt_export:
            add_sos = False
        else:
            add_sos = True

        g, state = self.predict(y, state=states, add_sos=add_sos)  # (B, U, D)
        g = g.transpose(1, 2)  # (B, D, U)

        return g, target_length, state

    def predict(
        self,
        y: Optional[torch.Tensor] = None,
        state: Optional[torch.Tensor] = None,
        add_sos: bool = True,
        batch_size: Optional[int] = None,
    ) -> Tuple[torch.Tensor, List[torch.Tensor]]:
        """
        Stateful prediction of scores and state for a tokenset.

        Here:
        B - batch size
        U - label length
        C - context size for stateless decoder
        D - total embedding size

        Args:
            y: Optional torch tensor of shape [B, U] of dtype long which will be passed to the Embedding.
                If None, creates a zero tensor of shape [B, 1, D] which mimics output of pad-token on Embedding.

            state: An optional one-element list of one tensor. The tensor is used to store previous context labels.
                The tensor uses type long and is of shape [B, C].

            add_sos: bool flag, whether a zero vector describing a "start of signal" token should be
                prepended to the above "y" tensor. When set, output size is (B, U + 1, D).

            batch_size: An optional int, specifying the batch size of the `y` tensor.
                Can be infered if `y` and `state` is None. But if both are None, then batch_size cannot be None.

        Returns:
            A tuple  (g, state) such that -

            If add_sos is False:
                g: (B, U, D)
                state: [(B, C)] storing the history context including the new words in y.

            If add_sos is True:
                g: (B, U + 1, D)
                state: [(B, C)] storing the history context including the new words in y.

        """
        # Get device and dtype of current module
        _p = next(self.parameters())
        device = _p.device
        dtype = _p.dtype

        # If y is not None, it is of shape [B, U] with dtype long.
        if y is not None:
            if y.device != device:
                y = y.to(device)

            y, state = self.prediction(y, state)

        else:
            # Y is not provided, assume zero tensor with shape [B, 1, D] is required
            # Emulates output of embedding of pad token.
            if batch_size is None:
                B = 1 if state is None else state[0].size(1)
            else:
                B = batch_size

            y = torch.zeros((B, 1, self.pred_hidden), device=device, dtype=dtype)

        # Prepend blank "start of sequence" symbol (zero tensor)
        if add_sos:
            B, U, D = y.shape
            start = torch.zeros((B, 1, D), device=y.device, dtype=y.dtype)
            y = torch.cat([start, y], dim=1).contiguous()  # (B, U + 1, D)
        else:
            start = None  # makes del call later easier

        del start
        return y, state

    def _predict_modules(self, **kwargs):
        """
        Prepare the trainable parameters of the Prediction Network.

        Args:
            vocab_size: Vocab size (excluding the blank token).
            pred_n_hidden: Hidden size of the RNNs.
            norm: Type of normalization to perform in RNN.
            dropout: Whether to apply dropout to RNN.
        """

        net = stateless_net.StatelessNet(**kwargs)
        return net

    def score_hypothesis(
        self, hypothesis: rnnt_utils.Hypothesis, cache: Dict[Tuple[int], Any]
    ) -> Tuple[torch.Tensor, List[torch.Tensor], torch.Tensor]:
        """
        Similar to the predict() method, instead this method scores a Hypothesis during beam search.
        Hypothesis is a dataclass representing one hypothesis in a Beam Search.

        Args:
            hypothesis: Refer to rnnt_utils.Hypothesis.
            cache: Dict which contains a cache to avoid duplicate computations.

        Returns:
            Returns a tuple (y, states, lm_token) such that:
            y is a torch.Tensor of shape [1, 1, H] representing the score of the last token in the Hypothesis.
            state is a list of RNN states, each of shape [L, 1, H].
            lm_token is the final integer token of the hypothesis.
        """
        if hypothesis.dec_state is not None:
            device = hypothesis.dec_state[0].device
        else:
            _p = next(self.parameters())
            device = _p.device

        # parse "blank" tokens in hypothesis
        if len(hypothesis.y_sequence) > 0 and hypothesis.y_sequence[-1] == self.blank_idx:
            blank_state = True
        else:
            blank_state = False

        # Convert last token of hypothesis to torch.Tensor
        target = torch.full([1, 1], fill_value=hypothesis.y_sequence[-1], device=device, dtype=torch.long)
        lm_token = target[:, -1]  # [1]

        # Convert current hypothesis into a tuple to preserve in cache
        sequence = tuple(hypothesis.y_sequence)

        if sequence in cache:
            y, new_state = cache[sequence]
        else:
            # Obtain score for target token and new states
            if blank_state:
                y, new_state = self.predict(None, state=None, add_sos=False, batch_size=1)  # [1, 1, H]

            else:
                y, new_state = self.predict(
                    target, state=hypothesis.dec_state, add_sos=False, batch_size=1
                )  # [1, 1, H]

            y = y[:, -1:, :]  # Extract just last state : [1, 1, H]
            cache[sequence] = (y, new_state)

        return y, new_state, lm_token

    def initialize_state(self, y: torch.Tensor) -> List[torch.Tensor]:
        batch = y.size(0)
<<<<<<< HEAD
        state = [torch.ones([batch, self.context_size - 1], dtype=y.dtype, device=y.device) * self.blank_idx]
=======
        state = [torch.ones([batch, self.context_size], dtype=torch.long, device=y.device) * self.blank_idx]
>>>>>>> 8ffcb953
        return state

    def batch_initialize_states(self, batch_states: List[torch.Tensor], decoder_states: List[List[torch.Tensor]]):
        """
        Create batch of decoder states.

       Args:
           batch_states (list): batch of decoder states
              ([(B, H)])

           decoder_states (list of list): list of decoder states
               [B x ([(1, C)]]

       Returns:
           batch_states (tuple): batch of decoder states
               ([(B, C)])
       """
        new_state = torch.stack([s[0] for s in decoder_states])

        return [new_state.reshape([len(decoder_states), -1])]

    def batch_select_state(self, batch_states: List[torch.Tensor], idx: int) -> List[List[torch.Tensor]]:
        """Get decoder state from batch of states, for given id.

        Args:
            batch_states (list): batch of decoder states
                [(B, C)]

            idx (int): index to extract state from batch of states

        Returns:
            (tuple): decoder states for given id
                [(1, C)]
        """
        if batch_states is not None:
            states = batch_states[0][idx]
            states = (
                states.long()
            )  # beam search code assumes the batch_states tensor is always of float type, so need conversion
            return [states]
        else:
            return None

    def batch_concat_states(self, batch_states: List[List[torch.Tensor]]) -> List[torch.Tensor]:
        """Concatenate a batch of decoder state to a packed state.

        Args:
            batch_states (list): batch of decoder states
                B x ([(C)]

        Returns:
            (tuple): decoder states
                [(B x C)]
        """
        state_list = []
        batch_list = []
        for sample_id in range(len(batch_states)):
            tensor = torch.stack(batch_states[sample_id])  # [1, H]
            batch_list.append(tensor)

        state_tensor = torch.cat(batch_list, 0)  # [B, H]
        state_list.append(state_tensor)

        return state_list

    def batch_subset_states(
        self,
        old_states: List[torch.Tensor],
        new_states: List[torch.Tensor],
        ids: List[int],
        value: Optional[float] = None,
    ) -> List[torch.Tensor]:
        """Copy states from new state to old state at certain indices.

        Args:
            old_states: packed decoder states
                single element list of (B x C)

            new_states: packed decoder states
                single element list of (B x C)

            ids (list): List of indices to copy states at.

            value (optional float): If a value should be copied instead of a state slice, a float should be provided

        Returns:
            batch of decoder states with partial copy at ids (or a specific value).
                (B x C)
        """

        ret = [new_states[0][ids, :]]

        return ret

    def batch_copy_states(
        self,
        old_states: List[torch.Tensor],
        new_states: List[torch.Tensor],
        ids: List[int],
        value: Optional[float] = None,
    ) -> List[torch.Tensor]:
        """Copy states from new state to old state at certain indices.

        Args:
            old_states: packed decoder states
                single element list of (B x C)

            new_states: packed decoder states
                single element list of (B x C)

            ids (list): List of indices to copy states at.

            value (optional float): If a value should be copied instead of a state slice, a float should be provided

        Returns:
            batch of decoder states with partial copy at ids (or a specific value).
                (B x C)
        """

        if value is None:
            old_states[0][ids, :] = new_states[0][ids, :]

        return old_states

    def batch_score_hypothesis(
        self, hypotheses: List[rnnt_utils.Hypothesis], cache: Dict[Tuple[int], Any], batch_states: List[torch.Tensor]
    ) -> Tuple[torch.Tensor, List[torch.Tensor], torch.Tensor]:
        """
        Used for batched beam search algorithms. Similar to score_hypothesis method.

        Args:
            hypothesis: List of Hypotheses. Refer to rnnt_utils.Hypothesis.
            cache: Dict which contains a cache to avoid duplicate computations.
            batch_states: List of torch.Tensor which represent the states of the RNN for this batch.
                Each state is of shape [L, B, H]

        Returns:
            Returns a tuple (b_y, b_states, lm_tokens) such that:
            b_y is a torch.Tensor of shape [B, 1, H] representing the scores of the last tokens in the Hypotheses.
            b_state is a list of list of RNN states, each of shape [L, B, H].
                Represented as B x List[states].
            lm_token is a list of the final integer tokens of the hypotheses in the batch.
        """
        final_batch = len(hypotheses)
        if final_batch == 0:
            raise ValueError("No hypotheses was provided for the batch!")

        _p = next(self.parameters())
        device = _p.device
        dtype = _p.dtype

        tokens = []
        process = []
        done = [None for _ in range(final_batch)]

        # For each hypothesis, cache the last token of the sequence and the current states
        for i, hyp in enumerate(hypotheses):
            sequence = tuple(hyp.y_sequence)

            if sequence in cache:
                done[i] = cache[sequence]
            else:
                tokens.append(hyp.y_sequence[-1])
                process.append((sequence, hyp.dec_state))

        if process:
            batch = len(process)

            # convert list of tokens to torch.Tensor, then reshape.
            tokens = torch.tensor(tokens, device=device, dtype=torch.long).view(batch, -1)
            dec_states = self.initialize_state(tokens)  # [B, C]
            dec_states = self.batch_initialize_states(dec_states, [d_state for seq, d_state in process])

            y, dec_states = self.predict(
                tokens, state=dec_states, add_sos=False, batch_size=batch
            )  # [B, 1, H], List([L, 1, H])

            dec_states = tuple(state.to(dtype=dtype) for state in dec_states)

        # Update done states and cache shared by entire batch.
        j = 0
        for i in range(final_batch):
            if done[i] is None:
                # Select sample's state from the batch state list
                new_state = self.batch_select_state(dec_states, j)

                # Cache [1, H] scores of the current y_j, and its corresponding state
                done[i] = (y[j], new_state)
                cache[process[j][0]] = (y[j], new_state)

                j += 1

        # Set the incoming batch states with the new states obtained from `done`.
        batch_states = self.batch_initialize_states(batch_states, [d_state for y_j, d_state in done])

        # Create batch of all output scores
        # List[1, 1, H] -> [B, 1, H]
        batch_y = torch.stack([y_j for y_j, d_state in done])

        # Extract the last tokens from all hypotheses and convert to a tensor
        lm_tokens = torch.tensor([h.y_sequence[-1] for h in hypotheses], device=device, dtype=torch.long).view(
            final_batch
        )

        return batch_y, batch_states, lm_tokens


class RNNTDecoder(rnnt_abstract.AbstractRNNTDecoder, Exportable, AdapterModuleMixin):
    """A Recurrent Neural Network Transducer Decoder / Prediction Network (RNN-T Prediction Network).
    An RNN-T Decoder/Prediction network, comprised of a stateful LSTM model.

    Args:
        prednet: A dict-like object which contains the following key-value pairs.
            pred_hidden: int specifying the hidden dimension of the prediction net.
            pred_rnn_layers: int specifying the number of rnn layers.

            Optionally, it may also contain the following:
            forget_gate_bias: float, set by default to 1.0, which constructs a forget gate
                initialized to 1.0.
                Reference:
                [An Empirical Exploration of Recurrent Network Architectures](http://proceedings.mlr.press/v37/jozefowicz15.pdf)
            t_max: int value, set to None by default. If an int is specified, performs Chrono Initialization
                of the LSTM network, based on the maximum number of timesteps `t_max` expected during the course
                of training.
                Reference:
                [Can recurrent neural networks warp time?](https://openreview.net/forum?id=SJcKhk-Ab)
            weights_init_scale: Float scale of the weights after initialization. Setting to lower than one
                sometimes helps reduce variance between runs.
            hidden_hidden_bias_scale: Float scale for the hidden-to-hidden bias scale. Set to 0.0 for
                the default behaviour.
            dropout: float, set to 0.0 by default. Optional dropout applied at the end of the final LSTM RNN layer.

        vocab_size: int, specifying the vocabulary size of the embedding layer of the Prediction network,
            excluding the RNNT blank token.

        normalization_mode: Can be either None, 'batch' or 'layer'. By default, is set to None.
            Defines the type of normalization applied to the RNN layer.

        random_state_sampling: bool, set to False by default. When set, provides normal-distribution
            sampled state tensors instead of zero tensors during training.
            Reference:
            [Recognizing long-form speech using streaming end-to-end models](https://arxiv.org/abs/1910.11455)

        blank_as_pad: bool, set to True by default. When set, will add a token to the Embedding layer of this
            prediction network, and will treat this token as a pad token. In essence, the RNNT pad token will
            be treated as a pad token, and the embedding layer will return a zero tensor for this token.

            It is set by default as it enables various batch optimizations required for batched beam search.
            Therefore, it is not recommended to disable this flag.
    """

    @property
    def input_types(self):
        """Returns definitions of module input ports.
        """
        return {
            "targets": NeuralType(('B', 'T'), LabelsType()),
            "target_length": NeuralType(tuple('B'), LengthsType()),
            "states": [NeuralType(('D', 'B', 'D'), ElementType(), optional=True)],  # must always be last
        }

    @property
    def output_types(self):
        """Returns definitions of module output ports.
        """
        return {
            "outputs": NeuralType(('B', 'D', 'T'), EmbeddedTextType()),
            "prednet_lengths": NeuralType(tuple('B'), LengthsType()),
            "states": [NeuralType((('D', 'B', 'D')), ElementType(), optional=True)],  # must always be last
        }

    def input_example(self, max_batch=1, max_dim=1):
        """
        Generates input examples for tracing etc.
        Returns:
            A tuple of input examples.
        """
        length = max_dim
        targets = torch.full(fill_value=self.blank_idx, size=(max_batch, length), dtype=torch.int32).to(
            next(self.parameters()).device
        )
        target_length = torch.randint(0, length, size=(max_batch,), dtype=torch.int32).to(
            next(self.parameters()).device
        )
        states = tuple(self.initialize_state(targets.float()))
        return (targets, target_length, states)

    def _prepare_for_export(self, **kwargs):
        self._rnnt_export = True
        super()._prepare_for_export(**kwargs)

    def __init__(
        self,
        prednet: Dict[str, Any],
        vocab_size: int,
        normalization_mode: Optional[str] = None,
        random_state_sampling: bool = False,
        blank_as_pad: bool = True,
    ):
        # Required arguments
        self.pred_hidden = prednet['pred_hidden']
        self.pred_rnn_layers = prednet["pred_rnn_layers"]
        self.blank_idx = vocab_size

        # Initialize the model (blank token increases vocab size by 1)
        super().__init__(vocab_size=vocab_size, blank_idx=self.blank_idx, blank_as_pad=blank_as_pad)

        # Optional arguments
        forget_gate_bias = prednet.get('forget_gate_bias', 1.0)
        t_max = prednet.get('t_max', None)
        weights_init_scale = prednet.get('weights_init_scale', 1.0)
        hidden_hidden_bias_scale = prednet.get('hidden_hidden_bias_scale', 0.0)
        dropout = prednet.get('dropout', 0.0)
        self.random_state_sampling = random_state_sampling

        self.prediction = self._predict_modules(
            vocab_size=vocab_size,  # add 1 for blank symbol
            pred_n_hidden=self.pred_hidden,
            pred_rnn_layers=self.pred_rnn_layers,
            forget_gate_bias=forget_gate_bias,
            t_max=t_max,
            norm=normalization_mode,
            weights_init_scale=weights_init_scale,
            hidden_hidden_bias_scale=hidden_hidden_bias_scale,
            dropout=dropout,
            rnn_hidden_size=prednet.get("rnn_hidden_size", -1),
        )
        self._rnnt_export = False

    @typecheck()
    def forward(self, targets, target_length, states=None):
        # y: (B, U)
        y = rnn.label_collate(targets)

        # state maintenance is unnecessary during training forward call
        # to get state, use .predict() method.
        if self._rnnt_export:
            add_sos = False
        else:
            add_sos = True

        g, states = self.predict(y, state=states, add_sos=add_sos)  # (B, U, D)
        g = g.transpose(1, 2)  # (B, D, U)

        return g, target_length, states

    def predict(
        self,
        y: Optional[torch.Tensor] = None,
        state: Optional[List[torch.Tensor]] = None,
        add_sos: bool = True,
        batch_size: Optional[int] = None,
    ) -> Tuple[torch.Tensor, List[torch.Tensor]]:
        """
        Stateful prediction of scores and state for a (possibly null) tokenset.
        This method takes various cases into consideration :
        - No token, no state - used for priming the RNN
        - No token, state provided - used for blank token scoring
        - Given token, states - used for scores + new states

        Here:
        B - batch size
        U - label length
        H - Hidden dimension size of RNN
        L - Number of RNN layers

        Args:
            y: Optional torch tensor of shape [B, U] of dtype long which will be passed to the Embedding.
                If None, creates a zero tensor of shape [B, 1, H] which mimics output of pad-token on EmbeddiNg.

            state: An optional list of states for the RNN. Eg: For LSTM, it is the state list length is 2.
                Each state must be a tensor of shape [L, B, H].
                If None, and during training mode and `random_state_sampling` is set, will sample a
                normal distribution tensor of the above shape. Otherwise, None will be passed to the RNN.

            add_sos: bool flag, whether a zero vector describing a "start of signal" token should be
                prepended to the above "y" tensor. When set, output size is (B, U + 1, H).

            batch_size: An optional int, specifying the batch size of the `y` tensor.
                Can be infered if `y` and `state` is None. But if both are None, then batch_size cannot be None.

        Returns:
            A tuple  (g, hid) such that -

            If add_sos is False:
                g: (B, U, H)
                hid: (h, c) where h is the final sequence hidden state and c is the final cell state:
                    h (tensor), shape (L, B, H)
                    c (tensor), shape (L, B, H)

            If add_sos is True:
                g: (B, U + 1, H)
                hid: (h, c) where h is the final sequence hidden state and c is the final cell state:
                    h (tensor), shape (L, B, H)
                    c (tensor), shape (L, B, H)

        """
        # Get device and dtype of current module
        _p = next(self.parameters())
        device = _p.device
        dtype = _p.dtype

        # If y is not None, it is of shape [B, U] with dtype long.
        if y is not None:
            if y.device != device:
                y = y.to(device)

            # (B, U) -> (B, U, H)
            y = self.prediction["embed"](y)
        else:
            # Y is not provided, assume zero tensor with shape [B, 1, H] is required
            # Emulates output of embedding of pad token.
            if batch_size is None:
                B = 1 if state is None else state[0].size(1)
            else:
                B = batch_size

            y = torch.zeros((B, 1, self.pred_hidden), device=device, dtype=dtype)

        # Prepend blank "start of sequence" symbol (zero tensor)
        if add_sos:
            B, U, H = y.shape
            start = torch.zeros((B, 1, H), device=y.device, dtype=y.dtype)
            y = torch.cat([start, y], dim=1).contiguous()  # (B, U + 1, H)
        else:
            start = None  # makes del call later easier

        # If in training mode, and random_state_sampling is set,
        # initialize state to random normal distribution tensor.
        if state is None:
            if self.random_state_sampling and self.training:
                state = self.initialize_state(y)

        # Forward step through RNN
        y = y.transpose(0, 1)  # (U + 1, B, H)
        g, hid = self.prediction["dec_rnn"](y, state)
        g = g.transpose(0, 1)  # (B, U + 1, H)

        del y, start, state

        # Adapter module forward step
        if self.is_adapter_available():
            g = self.forward_enabled_adapters(g)

        return g, hid

    def _predict_modules(
        self,
        vocab_size,
        pred_n_hidden,
        pred_rnn_layers,
        forget_gate_bias,
        t_max,
        norm,
        weights_init_scale,
        hidden_hidden_bias_scale,
        dropout,
        rnn_hidden_size,
    ):
        """
        Prepare the trainable parameters of the Prediction Network.

        Args:
            vocab_size: Vocab size (excluding the blank token).
            pred_n_hidden: Hidden size of the RNNs.
            pred_rnn_layers: Number of RNN layers.
            forget_gate_bias: Whether to perform unit forget gate bias.
            t_max: Whether to perform Chrono LSTM init.
            norm: Type of normalization to perform in RNN.
            weights_init_scale: Float scale of the weights after initialization. Setting to lower than one
                sometimes helps reduce variance between runs.
            hidden_hidden_bias_scale: Float scale for the hidden-to-hidden bias scale. Set to 0.0 for
                the default behaviour.
            dropout: Whether to apply dropout to RNN.
            rnn_hidden_size: the hidden size of the RNN, if not specified, pred_n_hidden would be used
        """
        if self.blank_as_pad:
            embed = torch.nn.Embedding(vocab_size + 1, pred_n_hidden, padding_idx=self.blank_idx)
        else:
            embed = torch.nn.Embedding(vocab_size, pred_n_hidden)

        layers = torch.nn.ModuleDict(
            {
                "embed": embed,
                "dec_rnn": rnn.rnn(
                    input_size=pred_n_hidden,
                    hidden_size=rnn_hidden_size if rnn_hidden_size > 0 else pred_n_hidden,
                    num_layers=pred_rnn_layers,
                    norm=norm,
                    forget_gate_bias=forget_gate_bias,
                    t_max=t_max,
                    dropout=dropout,
                    weights_init_scale=weights_init_scale,
                    hidden_hidden_bias_scale=hidden_hidden_bias_scale,
                    proj_size=pred_n_hidden if pred_n_hidden < rnn_hidden_size else 0,
                ),
            }
        )
        return layers

    def initialize_state(self, y: torch.Tensor) -> List[torch.Tensor]:
        """
        Initialize the state of the RNN layers, with same dtype and device as input `y`.

        Args:
            y: A torch.Tensor whose device the generated states will be placed on.

        Returns:
            List of torch.Tensor, each of shape [L, B, H], where
                L = Number of RNN layers
                B = Batch size
                H = Hidden size of RNN.
        """
        batch = y.size(0)
        if self.random_state_sampling and self.training:
            state = [
                torch.randn(self.pred_rnn_layers, batch, self.pred_hidden, dtype=y.dtype, device=y.device),
                torch.randn(self.pred_rnn_layers, batch, self.pred_hidden, dtype=y.dtype, device=y.device),
            ]

        else:
            state = [
                torch.zeros(self.pred_rnn_layers, batch, self.pred_hidden, dtype=y.dtype, device=y.device),
                torch.zeros(self.pred_rnn_layers, batch, self.pred_hidden, dtype=y.dtype, device=y.device),
            ]
        return state

    def score_hypothesis(
        self, hypothesis: rnnt_utils.Hypothesis, cache: Dict[Tuple[int], Any]
    ) -> Tuple[torch.Tensor, List[torch.Tensor], torch.Tensor]:
        """
        Similar to the predict() method, instead this method scores a Hypothesis during beam search.
        Hypothesis is a dataclass representing one hypothesis in a Beam Search.

        Args:
            hypothesis: Refer to rnnt_utils.Hypothesis.
            cache: Dict which contains a cache to avoid duplicate computations.

        Returns:
            Returns a tuple (y, states, lm_token) such that:
            y is a torch.Tensor of shape [1, 1, H] representing the score of the last token in the Hypothesis.
            state is a list of RNN states, each of shape [L, 1, H].
            lm_token is the final integer token of the hypothesis.
        """
        if hypothesis.dec_state is not None:
            device = hypothesis.dec_state[0].device
        else:
            _p = next(self.parameters())
            device = _p.device

        # parse "blank" tokens in hypothesis
        if len(hypothesis.y_sequence) > 0 and hypothesis.y_sequence[-1] == self.blank_idx:
            blank_state = True
        else:
            blank_state = False

        # Convert last token of hypothesis to torch.Tensor
        target = torch.full([1, 1], fill_value=hypothesis.y_sequence[-1], device=device, dtype=torch.long)
        lm_token = target[:, -1]  # [1]

        # Convert current hypothesis into a tuple to preserve in cache
        sequence = tuple(hypothesis.y_sequence)

        if sequence in cache:
            y, new_state = cache[sequence]
        else:
            # Obtain score for target token and new states
            if blank_state:
                y, new_state = self.predict(None, state=None, add_sos=False, batch_size=1)  # [1, 1, H]

            else:
                y, new_state = self.predict(
                    target, state=hypothesis.dec_state, add_sos=False, batch_size=1
                )  # [1, 1, H]

            y = y[:, -1:, :]  # Extract just last state : [1, 1, H]
            cache[sequence] = (y, new_state)

        return y, new_state, lm_token

    def batch_score_hypothesis(
        self, hypotheses: List[rnnt_utils.Hypothesis], cache: Dict[Tuple[int], Any], batch_states: List[torch.Tensor]
    ) -> Tuple[torch.Tensor, List[torch.Tensor], torch.Tensor]:
        """
        Used for batched beam search algorithms. Similar to score_hypothesis method.

        Args:
            hypothesis: List of Hypotheses. Refer to rnnt_utils.Hypothesis.
            cache: Dict which contains a cache to avoid duplicate computations.
            batch_states: List of torch.Tensor which represent the states of the RNN for this batch.
                Each state is of shape [L, B, H]

        Returns:
            Returns a tuple (b_y, b_states, lm_tokens) such that:
            b_y is a torch.Tensor of shape [B, 1, H] representing the scores of the last tokens in the Hypotheses.
            b_state is a list of list of RNN states, each of shape [L, B, H].
                Represented as B x List[states].
            lm_token is a list of the final integer tokens of the hypotheses in the batch.
        """
        final_batch = len(hypotheses)

        if final_batch == 0:
            raise ValueError("No hypotheses was provided for the batch!")

        _p = next(self.parameters())
        device = _p.device
        dtype = _p.dtype

        tokens = []
        process = []
        done = [None for _ in range(final_batch)]

        # For each hypothesis, cache the last token of the sequence and the current states
        for i, hyp in enumerate(hypotheses):
            sequence = tuple(hyp.y_sequence)

            if sequence in cache:
                done[i] = cache[sequence]
            else:
                tokens.append(hyp.y_sequence[-1])
                process.append((sequence, hyp.dec_state))

        if process:
            batch = len(process)

            # convert list of tokens to torch.Tensor, then reshape.
            tokens = torch.tensor(tokens, device=device, dtype=torch.long).view(batch, -1)
            dec_states = self.initialize_state(tokens.to(dtype=dtype))  # [L, B, H]
            dec_states = self.batch_initialize_states(dec_states, [d_state for seq, d_state in process])

            y, dec_states = self.predict(
                tokens, state=dec_states, add_sos=False, batch_size=batch
            )  # [B, 1, H], List([L, 1, H])

            dec_states = tuple(state.to(dtype=dtype) for state in dec_states)

        # Update done states and cache shared by entire batch.
        j = 0
        for i in range(final_batch):
            if done[i] is None:
                # Select sample's state from the batch state list
                new_state = self.batch_select_state(dec_states, j)

                # Cache [1, H] scores of the current y_j, and its corresponding state
                done[i] = (y[j], new_state)
                cache[process[j][0]] = (y[j], new_state)

                j += 1

        # Set the incoming batch states with the new states obtained from `done`.
        batch_states = self.batch_initialize_states(batch_states, [d_state for y_j, d_state in done])

        # Create batch of all output scores
        # List[1, 1, H] -> [B, 1, H]
        batch_y = torch.stack([y_j for y_j, d_state in done])

        # Extract the last tokens from all hypotheses and convert to a tensor
        lm_tokens = torch.tensor([h.y_sequence[-1] for h in hypotheses], device=device, dtype=torch.long).view(
            final_batch
        )

        return batch_y, batch_states, lm_tokens

    def batch_initialize_states(self, batch_states: List[torch.Tensor], decoder_states: List[List[torch.Tensor]]):
        """
        Create batch of decoder states.

       Args:
           batch_states (list): batch of decoder states
              ([L x (B, H)], [L x (B, H)])

           decoder_states (list of list): list of decoder states
               [B x ([L x (1, H)], [L x (1, H)])]

       Returns:
           batch_states (tuple): batch of decoder states
               ([L x (B, H)], [L x (B, H)])
       """
        # LSTM has 2 states
        new_states = [[] for _ in range(len(decoder_states[0]))]
        for layer in range(self.pred_rnn_layers):
            for state_id in range(len(decoder_states[0])):
                # batch_states[state_id][layer] = torch.stack([s[state_id][layer] for s in decoder_states])
                new_state_for_layer = torch.stack([s[state_id][layer] for s in decoder_states])
                new_states[state_id].append(new_state_for_layer)

        for state_id in range(len(decoder_states[0])):
            new_states[state_id] = torch.stack([state for state in new_states[state_id]])

        return new_states

    def batch_select_state(self, batch_states: List[torch.Tensor], idx: int) -> List[List[torch.Tensor]]:
        """Get decoder state from batch of states, for given id.

        Args:
            batch_states (list): batch of decoder states
                ([L x (B, H)], [L x (B, H)])

            idx (int): index to extract state from batch of states

        Returns:
            (tuple): decoder states for given id
                ([L x (1, H)], [L x (1, H)])
        """
        if batch_states is not None:
            state_list = []
            for state_id in range(len(batch_states)):
                states = [batch_states[state_id][layer][idx] for layer in range(self.pred_rnn_layers)]
                state_list.append(states)

            return state_list
        else:
            return None

    def batch_concat_states(self, batch_states: List[List[torch.Tensor]]) -> List[torch.Tensor]:
        """Concatenate a batch of decoder state to a packed state.

        Args:
            batch_states (list): batch of decoder states
                B x ([L x (H)], [L x (H)])

        Returns:
            (tuple): decoder states
                (L x B x H, L x B x H)
        """
        state_list = []

        for state_id in range(len(batch_states[0])):
            batch_list = []
            for sample_id in range(len(batch_states)):
                tensor = torch.stack(batch_states[sample_id][state_id])  # [L, H]
                tensor = tensor.unsqueeze(0)  # [1, L, H]
                batch_list.append(tensor)

            state_tensor = torch.cat(batch_list, 0)  # [B, L, H]
            state_tensor = state_tensor.transpose(1, 0)  # [L, B, H]
            state_list.append(state_tensor)

        return state_list

    def batch_copy_states(
        self,
        old_states: List[torch.Tensor],
        new_states: List[torch.Tensor],
        ids: List[int],
        value: Optional[float] = None,
    ) -> List[torch.Tensor]:
        """Copy states from new state to old state at certain indices.

        Args:
            old_states(list): packed decoder states
                (L x B x H, L x B x H)

            new_states: packed decoder states
                (L x B x H, L x B x H)

            ids (list): List of indices to copy states at.

            value (optional float): If a value should be copied instead of a state slice, a float should be provided

        Returns:
            batch of decoder states with partial copy at ids (or a specific value).
                (L x B x H, L x B x H)
        """
        for state_id in range(len(old_states)):
            if value is None:
                old_states[state_id][:, ids, :] = new_states[state_id][:, ids, :]
            else:
                old_states[state_id][:, ids, :] *= 0.0
                old_states[state_id][:, ids, :] += value

        return old_states

    # Adapter method overrides
    def add_adapter(self, name: str, cfg: DictConfig):
        # Update the config with correct input dim
        cfg = self._update_adapter_cfg_input_dim(cfg)
        # Add the adapter
        super().add_adapter(name=name, cfg=cfg)

    def _update_adapter_cfg_input_dim(self, cfg: DictConfig):
        cfg = adapter_utils.update_adapter_cfg_input_dim(self, cfg, module_dim=self.pred_hidden)
        return cfg


class RNNTJoint(rnnt_abstract.AbstractRNNTJoint, Exportable, AdapterModuleMixin):
    """A Recurrent Neural Network Transducer Joint Network (RNN-T Joint Network).
    An RNN-T Joint network, comprised of a feedforward model.

    Args:
        jointnet: A dict-like object which contains the following key-value pairs.
            encoder_hidden: int specifying the hidden dimension of the encoder net.
            pred_hidden: int specifying the hidden dimension of the prediction net.
            joint_hidden: int specifying the hidden dimension of the joint net
            activation: Activation function used in the joint step. Can be one of
                ['relu', 'tanh', 'sigmoid'].

            Optionally, it may also contain the following:
            dropout: float, set to 0.0 by default. Optional dropout applied at the end of the joint net.

        num_classes: int, specifying the vocabulary size that the joint network must predict,
            excluding the RNNT blank token.

        vocabulary: Optional list of strings/tokens that comprise the vocabulary of the joint network.
            Unused and kept only for easy access for character based encoding RNNT models.

        log_softmax: Optional bool, set to None by default. If set as None, will compute the log_softmax()
            based on the value provided.

        preserve_memory: Optional bool, set to False by default. If the model crashes due to the memory
            intensive joint step, one might try this flag to empty the tensor cache in pytorch.

            Warning: This will make the forward-backward pass much slower than normal.
            It also might not fix the OOM if the GPU simply does not have enough memory to compute the joint.

        fuse_loss_wer: Optional bool, set to False by default.

            Fuses the joint forward, loss forward and
            wer forward steps. In doing so, it trades of speed for memory conservation by creating sub-batches
            of the provided batch of inputs, and performs Joint forward, loss forward and wer forward (optional),
            all on sub-batches, then collates results to be exactly equal to results from the entire batch.

            When this flag is set, prior to calling forward, the fields `loss` and `wer` (either one) *must*
            be set using the `RNNTJoint.set_loss()` or `RNNTJoint.set_wer()` methods.

            Further, when this flag is set, the following argument `fused_batch_size` *must* be provided
            as a non negative integer. This value refers to the size of the sub-batch.

            When the flag is set, the input and output signature of `forward()` of this method changes.
            Input - in addition to `encoder_outputs` (mandatory argument), the following arguments can be provided.
                - decoder_outputs (optional). Required if loss computation is required.
                - encoder_lengths (required)
                - transcripts (optional). Required for wer calculation.
                - transcript_lengths (optional). Required for wer calculation.
                - compute_wer (bool, default false). Whether to compute WER or not for the fused batch.

            Output - instead of the usual `joint` log prob tensor, the following results can be returned.
                - loss (optional). Returned if decoder_outputs, transcripts and transript_lengths are not None.
                - wer_numerator + wer_denominator (optional). Returned if transcripts, transcripts_lengths are provided
                    and compute_wer is set.

        fused_batch_size: Optional int, required if `fuse_loss_wer` flag is set. Determines the size of the
            sub-batches. Should be any value below the actual batch size per GPU.
    """

    @property
    def input_types(self):
        """Returns definitions of module input ports.
        """
        return {
            "encoder_outputs": NeuralType(('B', 'D', 'T'), AcousticEncodedRepresentation()),
            "decoder_outputs": NeuralType(('B', 'D', 'T'), EmbeddedTextType()),
            "encoder_lengths": NeuralType(tuple('B'), LengthsType(), optional=True),
            "transcripts": NeuralType(('B', 'T'), LabelsType(), optional=True),
            "transcript_lengths": NeuralType(tuple('B'), LengthsType(), optional=True),
            "compute_wer": NeuralType(optional=True),
        }

    @property
    def output_types(self):
        """Returns definitions of module output ports.
        """
        if not self._fuse_loss_wer:
            return {
                "outputs": NeuralType(('B', 'T', 'T', 'D'), LogprobsType()),
            }

        else:
            return {
                "loss": NeuralType(elements_type=LossType(), optional=True),
                "wer": NeuralType(elements_type=ElementType(), optional=True),
                "wer_numer": NeuralType(elements_type=ElementType(), optional=True),
                "wer_denom": NeuralType(elements_type=ElementType(), optional=True),
            }

    def _prepare_for_export(self, **kwargs):
        self._fuse_loss_wer = False
        self.log_softmax = False
        super()._prepare_for_export(**kwargs)

    def input_example(self, max_batch=1, max_dim=8192):
        """
        Generates input examples for tracing etc.
        Returns:
            A tuple of input examples.
        """
        B, T, U = max_batch, max_dim, max_batch
        encoder_outputs = torch.randn(B, self.encoder_hidden, T).to(next(self.parameters()).device)
        decoder_outputs = torch.randn(B, self.pred_hidden, U).to(next(self.parameters()).device)
        return (encoder_outputs, decoder_outputs)

    @property
    def disabled_deployment_input_names(self):
        """Implement this method to return a set of input names disabled for export"""
        return set(["encoder_lengths", "transcripts", "transcript_lengths", "compute_wer"])

    def __init__(
        self,
        jointnet: Dict[str, Any],
        num_classes: int,
        num_extra_outputs: int = 0,
        vocabulary: Optional[List] = None,
        log_softmax: Optional[bool] = None,
        preserve_memory: bool = False,
        fuse_loss_wer: bool = False,
        fused_batch_size: Optional[int] = None,
        experimental_fuse_loss_wer: Any = None,
    ):
        super().__init__()

        self.vocabulary = vocabulary

        self._vocab_size = num_classes
        self._num_extra_outputs = num_extra_outputs
        self._num_classes = num_classes + 1 + num_extra_outputs  # 1 is for blank

        if experimental_fuse_loss_wer is not None:
            # Override fuse_loss_wer from deprecated argument
            fuse_loss_wer = experimental_fuse_loss_wer

        self._fuse_loss_wer = fuse_loss_wer
        self._fused_batch_size = fused_batch_size

        if fuse_loss_wer and (fused_batch_size is None):
            raise ValueError("If `fuse_loss_wer` is set, then `fused_batch_size` cannot be None!")

        self._loss = None
        self._wer = None

        # Log softmax should be applied explicitly only for CPU
        self.log_softmax = log_softmax
        self.preserve_memory = preserve_memory

        if preserve_memory:
            logging.warning(
                "`preserve_memory` was set for the Joint Model. Please be aware this will severely impact "
                "the forward-backward step time. It also might not solve OOM issues if the GPU simply "
                "does not have enough memory to compute the joint."
            )

        # Required arguments
        self.encoder_hidden = jointnet['encoder_hidden']
        self.pred_hidden = jointnet['pred_hidden']
        self.joint_hidden = jointnet['joint_hidden']
        self.activation = jointnet['activation']

        # Optional arguments
        dropout = jointnet.get('dropout', 0.0)

        self.pred, self.enc, self.joint_net = self._joint_net_modules(
            num_classes=self._num_classes,  # add 1 for blank symbol
            pred_n_hidden=self.pred_hidden,
            enc_n_hidden=self.encoder_hidden,
            joint_n_hidden=self.joint_hidden,
            activation=self.activation,
            dropout=dropout,
        )

        # Flag needed for RNNT export support
        self._rnnt_export = False

    @typecheck()
    def forward(
        self,
        encoder_outputs: torch.Tensor,
        decoder_outputs: Optional[torch.Tensor],
        encoder_lengths: Optional[torch.Tensor] = None,
        transcripts: Optional[torch.Tensor] = None,
        transcript_lengths: Optional[torch.Tensor] = None,
        compute_wer: bool = False,
    ) -> Union[torch.Tensor, List[Optional[torch.Tensor]]]:
        # encoder = (B, D, T)
        # decoder = (B, D, U) if passed, else None
        encoder_outputs = encoder_outputs.transpose(1, 2)  # (B, T, D)

        if decoder_outputs is not None:
            decoder_outputs = decoder_outputs.transpose(1, 2)  # (B, U, D)

        if not self._fuse_loss_wer:
            if decoder_outputs is None:
                raise ValueError(
                    "decoder_outputs passed is None, and `fuse_loss_wer` is not set. "
                    "decoder_outputs can only be None for fused step!"
                )

            out = self.joint(encoder_outputs, decoder_outputs)  # [B, T, U, V + 1]
            return out

        else:
            # At least the loss module must be supplied during fused joint
            if self._loss is None or self._wer is None:
                raise ValueError("`fuse_loss_wer` flag is set, but `loss` and `wer` modules were not provided! ")

            # If fused joint step is required, fused batch size is required as well
            if self._fused_batch_size is None:
                raise ValueError("If `fuse_loss_wer` is set, then `fused_batch_size` cannot be None!")

            # When using fused joint step, both encoder and transcript lengths must be provided
            if (encoder_lengths is None) or (transcript_lengths is None):
                raise ValueError(
                    "`fuse_loss_wer` is set, therefore encoder and target lengths " "must be provided as well!"
                )

            losses = []
            target_lengths = []
            batch_size = int(encoder_outputs.size(0))  # actual batch size

            # Iterate over batch using fused_batch_size steps
            for batch_idx in range(0, batch_size, self._fused_batch_size):
                begin = batch_idx
                end = min(begin + self._fused_batch_size, batch_size)

                # Extract the sub batch inputs
                # sub_enc = encoder_outputs[begin:end, ...]
                # sub_transcripts = transcripts[begin:end, ...]
                sub_enc = encoder_outputs.narrow(dim=0, start=begin, length=int(end - begin))
                sub_transcripts = transcripts.narrow(dim=0, start=begin, length=int(end - begin))

                sub_enc_lens = encoder_lengths[begin:end]
                sub_transcript_lens = transcript_lengths[begin:end]

                # Sub transcripts does not need the full padding of the entire batch
                # Therefore reduce the decoder time steps to match
                max_sub_enc_length = sub_enc_lens.max()
                max_sub_transcript_length = sub_transcript_lens.max()

                if decoder_outputs is not None:
                    # Reduce encoder length to preserve computation
                    # Encoder: [sub-batch, T, D] -> [sub-batch, T', D]; T' < T
                    if sub_enc.shape[1] != max_sub_enc_length:
                        sub_enc = sub_enc.narrow(dim=1, start=0, length=int(max_sub_enc_length))

                    # sub_dec = decoder_outputs[begin:end, ...]  # [sub-batch, U, D]
                    sub_dec = decoder_outputs.narrow(dim=0, start=begin, length=int(end - begin))  # [sub-batch, U, D]

                    # Reduce decoder length to preserve computation
                    # Decoder: [sub-batch, U, D] -> [sub-batch, U', D]; U' < U
                    if sub_dec.shape[1] != max_sub_transcript_length + 1:
                        sub_dec = sub_dec.narrow(dim=1, start=0, length=int(max_sub_transcript_length + 1))

                    # Perform joint => [sub-batch, T', U', V + 1]
                    sub_joint = self.joint(sub_enc, sub_dec)

                    del sub_dec

                    # Reduce transcript length to correct alignment
                    # Transcript: [sub-batch, L] -> [sub-batch, L']; L' <= L
                    if sub_transcripts.shape[1] != max_sub_transcript_length:
                        sub_transcripts = sub_transcripts.narrow(dim=1, start=0, length=int(max_sub_transcript_length))

                    # Compute sub batch loss
                    # preserve loss reduction type
                    loss_reduction = self.loss.reduction

                    # override loss reduction to sum
                    self.loss.reduction = None

                    # compute and preserve loss
                    loss_batch = self.loss(
                        log_probs=sub_joint,
                        targets=sub_transcripts,
                        input_lengths=sub_enc_lens,
                        target_lengths=sub_transcript_lens,
                    )
                    losses.append(loss_batch)
                    target_lengths.append(sub_transcript_lens)

                    # reset loss reduction type
                    self.loss.reduction = loss_reduction

                else:
                    losses = None

                # Update WER for sub batch
                if compute_wer:
                    sub_enc = sub_enc.transpose(1, 2)  # [B, T, D] -> [B, D, T]
                    sub_enc = sub_enc.detach()
                    sub_transcripts = sub_transcripts.detach()

                    # Update WER on each process without syncing
                    self.wer.update(sub_enc, sub_enc_lens, sub_transcripts, sub_transcript_lens)

                del sub_enc, sub_transcripts, sub_enc_lens, sub_transcript_lens

            # Reduce over sub batches
            if losses is not None:
                losses = self.loss.reduce(losses, target_lengths)

            # Collect sub batch wer results
            if compute_wer:
                # Sync and all_reduce on all processes, compute global WER
                wer, wer_num, wer_denom = self.wer.compute()
                self.wer.reset()
            else:
                wer = None
                wer_num = None
                wer_denom = None

            return losses, wer, wer_num, wer_denom

    def joint(self, f: torch.Tensor, g: torch.Tensor) -> torch.Tensor:
        """
        Compute the joint step of the network.

        Here,
        B = Batch size
        T = Acoustic model timesteps
        U = Target sequence length
        H1, H2 = Hidden dimensions of the Encoder / Decoder respectively
        H = Hidden dimension of the Joint hidden step.
        V = Vocabulary size of the Decoder (excluding the RNNT blank token).

        NOTE:
            The implementation of this model is slightly modified from the original paper.
            The original paper proposes the following steps :
            (enc, dec) -> Expand + Concat + Sum [B, T, U, H1+H2] -> Forward through joint hidden [B, T, U, H] -- *1
            *1 -> Forward through joint final [B, T, U, V + 1].

            We instead split the joint hidden into joint_hidden_enc and joint_hidden_dec and act as follows:
            enc -> Forward through joint_hidden_enc -> Expand [B, T, 1, H] -- *1
            dec -> Forward through joint_hidden_dec -> Expand [B, 1, U, H] -- *2
            (*1, *2) -> Sum [B, T, U, H] -> Forward through joint final [B, T, U, V + 1].

        Args:
            f: Output of the Encoder model. A torch.Tensor of shape [B, T, H1]
            g: Output of the Decoder model. A torch.Tensor of shape [B, U, H2]

        Returns:
            Logits / log softmaxed tensor of shape (B, T, U, V + 1).
        """
        # f = [B, T, H1]
        f = self.enc(f)
        f.unsqueeze_(dim=2)  # (B, T, 1, H)

        # g = [B, U, H2]
        g = self.pred(g)
        g.unsqueeze_(dim=1)  # (B, 1, U, H)

        inp = f + g  # [B, T, U, H]

        del f, g

        # Forward adapter modules on joint hidden
        if self.is_adapter_available():
            inp = self.forward_enabled_adapters(inp)

        res = self.joint_net(inp)  # [B, T, U, V + 1]

        del inp

        if self.preserve_memory:
            torch.cuda.empty_cache()

        # If log_softmax is automatic
        if self.log_softmax is None:
            if not res.is_cuda:  # Use log softmax only if on CPU
                res = res.log_softmax(dim=-1)
        else:
            if self.log_softmax:
                res = res.log_softmax(dim=-1)

        return res

    def _joint_net_modules(self, num_classes, pred_n_hidden, enc_n_hidden, joint_n_hidden, activation, dropout):
        """
        Prepare the trainable modules of the Joint Network

        Args:
            num_classes: Number of output classes (vocab size) excluding the RNNT blank token.
            pred_n_hidden: Hidden size of the prediction network.
            enc_n_hidden: Hidden size of the encoder network.
            joint_n_hidden: Hidden size of the joint network.
            activation: Activation of the joint. Can be one of [relu, tanh, sigmoid]
            dropout: Dropout value to apply to joint.
        """
        pred = torch.nn.Linear(pred_n_hidden, joint_n_hidden)
        enc = torch.nn.Linear(enc_n_hidden, joint_n_hidden)

        if activation not in ['relu', 'sigmoid', 'tanh']:
            raise ValueError("Unsupported activation for joint step - please pass one of " "[relu, sigmoid, tanh]")

        activation = activation.lower()

        if activation == 'relu':
            activation = torch.nn.ReLU(inplace=True)
        elif activation == 'sigmoid':
            activation = torch.nn.Sigmoid()
        elif activation == 'tanh':
            activation = torch.nn.Tanh()

        layers = (
            [activation]
            + ([torch.nn.Dropout(p=dropout)] if dropout else [])
            + [torch.nn.Linear(joint_n_hidden, num_classes)]
        )
        return pred, enc, torch.nn.Sequential(*layers)

    # Adapter method overrides
    def add_adapter(self, name: str, cfg: DictConfig):
        # Update the config with correct input dim
        cfg = self._update_adapter_cfg_input_dim(cfg)
        # Add the adapter
        super().add_adapter(name=name, cfg=cfg)

    def _update_adapter_cfg_input_dim(self, cfg: DictConfig):
        cfg = adapter_utils.update_adapter_cfg_input_dim(self, cfg, module_dim=self.joint_hidden)
        return cfg

    @property
    def num_classes_with_blank(self):
        return self._num_classes

    @property
    def num_extra_outputs(self):
        return self._num_extra_outputs

    @property
    def loss(self):
        return self._loss

    def set_loss(self, loss):
        if not self._fuse_loss_wer:
            raise ValueError("Attempting to set loss module even though `fuse_loss_wer` is not set!")

        self._loss = loss

    @property
    def wer(self):
        return self._wer

    def set_wer(self, wer):
        if not self._fuse_loss_wer:
            raise ValueError("Attempting to set WER module even though `fuse_loss_wer` is not set!")

        self._wer = wer

    @property
    def fuse_loss_wer(self):
        return self._fuse_loss_wer

    def set_fuse_loss_wer(self, fuse_loss_wer, loss=None, metric=None):
        self._fuse_loss_wer = fuse_loss_wer

        self._loss = loss
        self._wer = metric

    @property
    def fused_batch_size(self):
        return self._fuse_loss_wer

    def set_fused_batch_size(self, fused_batch_size):
        self._fused_batch_size = fused_batch_size


class RNNTDecoderJoint(torch.nn.Module, Exportable):
    """
    Utility class to export Decoder+Joint as a single module
    """

    def __init__(self, decoder, joint):
        super().__init__()
        self.decoder = decoder
        self.joint = joint

    @property
    def input_types(self):
        state_type = NeuralType(('D', 'B', 'D'), ElementType())
        mytypes = {
            'encoder_outputs': NeuralType(('B', 'D', 'T'), AcousticEncodedRepresentation()),
            "targets": NeuralType(('B', 'T'), LabelsType()),
            "target_length": NeuralType(tuple('B'), LengthsType()),
            'input_states_1': state_type,
            'input_states_2': state_type,
        }

        return mytypes

    def input_example(self, max_batch=1, max_dim=1):
        decoder_example = self.decoder.input_example(max_batch=max_batch, max_dim=max_dim)
        state1, state2 = decoder_example[-1]
        return tuple([self.joint.input_example()[0]]) + decoder_example[:2] + (state1, state2)

    @property
    def output_types(self):
        return {
            "outputs": NeuralType(('B', 'T', 'T', 'D'), LogprobsType()),
            "prednet_lengths": NeuralType(tuple('B'), LengthsType()),
            "output_states_1": NeuralType((('D', 'B', 'D')), ElementType()),
            "output_states_2": NeuralType((('D', 'B', 'D')), ElementType()),
        }

    def forward(self, encoder_outputs, targets, target_length, input_states_1, input_states_2):
        decoder_outputs = self.decoder(targets, target_length, (input_states_1, input_states_2))
        decoder_output = decoder_outputs[0]
        decoder_length = decoder_outputs[1]
        input_states_1, input_states_2 = decoder_outputs[2][0], decoder_outputs[2][1]
        joint_output = self.joint(encoder_outputs, decoder_output)
        return (joint_output, decoder_length, input_states_1, input_states_2)


class RNNTDecoderJointSSL(torch.nn.Module):
    def __init__(self, decoder, joint):
        super().__init__()
        self.decoder = decoder
        self.joint = joint

    @property
    def needs_labels(self):
        return True

    @property
    def input_types(self):
        return {
            "encoder_output": NeuralType(('B', 'D', 'T'), AcousticEncodedRepresentation()),
            "targets": NeuralType(('B', 'T'), LabelsType()),
            "target_lengths": NeuralType(tuple('B'), LengthsType()),
        }

    @property
    def output_types(self):
        return {"log_probs": NeuralType(('B', 'T', 'D'), SpectrogramType())}

    def forward(self, encoder_output, targets, target_lengths):

        decoder, target_length, states = self.decoder(targets=targets, target_length=target_lengths)
        log_probs = self.joint(encoder_outputs=encoder_output, decoder_outputs=decoder)

        return log_probs


class SampledRNNTJoint(RNNTJoint):
    """A Sampled Recurrent Neural Network Transducer Joint Network (RNN-T Joint Network).
    An RNN-T Joint network, comprised of a feedforward model, where the vocab size will be sampled instead
    of computing the full vocabulary joint.

    Args:
        jointnet: A dict-like object which contains the following key-value pairs.
            encoder_hidden: int specifying the hidden dimension of the encoder net.
            pred_hidden: int specifying the hidden dimension of the prediction net.
            joint_hidden: int specifying the hidden dimension of the joint net
            activation: Activation function used in the joint step. Can be one of
                ['relu', 'tanh', 'sigmoid'].

            Optionally, it may also contain the following:
            dropout: float, set to 0.0 by default. Optional dropout applied at the end of the joint net.

        num_classes: int, specifying the vocabulary size that the joint network must predict,
            excluding the RNNT blank token.

        n_samples: int, specifies the number of tokens to sample from the vocabulary space,
            excluding the RNNT blank token. If a given value is larger than the entire vocabulary size,
            then the full vocabulary will be used.

        vocabulary: Optional list of strings/tokens that comprise the vocabulary of the joint network.
            Unused and kept only for easy access for character based encoding RNNT models.

        log_softmax: Optional bool, set to None by default. If set as None, will compute the log_softmax()
            based on the value provided.

        preserve_memory: Optional bool, set to False by default. If the model crashes due to the memory
            intensive joint step, one might try this flag to empty the tensor cache in pytorch.

            Warning: This will make the forward-backward pass much slower than normal.
            It also might not fix the OOM if the GPU simply does not have enough memory to compute the joint.

        fuse_loss_wer: Optional bool, set to False by default.

            Fuses the joint forward, loss forward and
            wer forward steps. In doing so, it trades of speed for memory conservation by creating sub-batches
            of the provided batch of inputs, and performs Joint forward, loss forward and wer forward (optional),
            all on sub-batches, then collates results to be exactly equal to results from the entire batch.

            When this flag is set, prior to calling forward, the fields `loss` and `wer` (either one) *must*
            be set using the `RNNTJoint.set_loss()` or `RNNTJoint.set_wer()` methods.

            Further, when this flag is set, the following argument `fused_batch_size` *must* be provided
            as a non negative integer. This value refers to the size of the sub-batch.

            When the flag is set, the input and output signature of `forward()` of this method changes.
            Input - in addition to `encoder_outputs` (mandatory argument), the following arguments can be provided.
                - decoder_outputs (optional). Required if loss computation is required.
                - encoder_lengths (required)
                - transcripts (optional). Required for wer calculation.
                - transcript_lengths (optional). Required for wer calculation.
                - compute_wer (bool, default false). Whether to compute WER or not for the fused batch.

            Output - instead of the usual `joint` log prob tensor, the following results can be returned.
                - loss (optional). Returned if decoder_outputs, transcripts and transript_lengths are not None.
                - wer_numerator + wer_denominator (optional). Returned if transcripts, transcripts_lengths are provided
                    and compute_wer is set.

        fused_batch_size: Optional int, required if `fuse_loss_wer` flag is set. Determines the size of the
            sub-batches. Should be any value below the actual batch size per GPU.
    """

    def __init__(
        self,
        jointnet: Dict[str, Any],
        num_classes: int,
        n_samples: int,
        vocabulary: Optional[List] = None,
        log_softmax: Optional[bool] = None,
        preserve_memory: bool = False,
        fuse_loss_wer: bool = False,
        fused_batch_size: Optional[int] = None,
    ):
        super().__init__(
            jointnet=jointnet,
            num_classes=num_classes,
            vocabulary=vocabulary,
            log_softmax=log_softmax,
            preserve_memory=preserve_memory,
            fuse_loss_wer=fuse_loss_wer,
            fused_batch_size=fused_batch_size,
        )
        self.n_samples = n_samples
        self.register_buffer('blank_id', torch.tensor([self.num_classes_with_blank - 1]), persistent=False)

    @typecheck()
    def forward(
        self,
        encoder_outputs: torch.Tensor,
        decoder_outputs: Optional[torch.Tensor],
        encoder_lengths: Optional[torch.Tensor] = None,
        transcripts: Optional[torch.Tensor] = None,
        transcript_lengths: Optional[torch.Tensor] = None,
        compute_wer: bool = False,
    ) -> Union[torch.Tensor, List[Optional[torch.Tensor]]]:
        # If in inference mode, revert to basic RNNT Joint behaviour.
        # Sampled RNNT is only used for training.
        if not torch.is_grad_enabled() or torch.is_inference_mode_enabled():
            # Simply call full tensor joint
            return super().forward(
                encoder_outputs=encoder_outputs,
                decoder_outputs=decoder_outputs,
                encoder_lengths=encoder_lengths,
                transcripts=transcripts,
                transcript_lengths=transcript_lengths,
                compute_wer=compute_wer,
            )

        if transcripts is None or transcript_lengths is None:
            logging.warning(
                "Sampled RNNT Joint currently only works with `fuse_loss_wer` set to True, "
                "and when `fused_batch_size` is a positive integer."
            )
            raise ValueError(
                "Sampled RNNT loss only works when the transcripts are provided during training."
                "Please ensure that you correctly pass the `transcripts` and `transcript_lengths`."
            )

        # encoder = (B, D, T)
        # decoder = (B, D, U) if passed, else None
        encoder_outputs = encoder_outputs.transpose(1, 2)  # (B, T, D)

        if decoder_outputs is not None:
            decoder_outputs = decoder_outputs.transpose(1, 2)  # (B, U, D)

        # At least the loss module must be supplied during fused joint
        if self._loss is None or self._wer is None:
            raise ValueError("`fuse_loss_wer` flag is set, but `loss` and `wer` modules were not provided! ")

        # If fused joint step is required, fused batch size is required as well
        if self._fused_batch_size is None:
            raise ValueError("If `fuse_loss_wer` is set, then `fused_batch_size` cannot be None!")

        # When using fused joint step, both encoder and transcript lengths must be provided
        if (encoder_lengths is None) or (transcript_lengths is None):
            raise ValueError(
                "`fuse_loss_wer` is set, therefore encoder and target lengths " "must be provided as well!"
            )

        losses = []
        target_lengths = []
        batch_size = int(encoder_outputs.size(0))  # actual batch size

        # Iterate over batch using fused_batch_size steps
        for batch_idx in range(0, batch_size, self._fused_batch_size):
            begin = batch_idx
            end = min(begin + self._fused_batch_size, batch_size)

            # Extract the sub batch inputs
            # sub_enc = encoder_outputs[begin:end, ...]
            # sub_transcripts = transcripts[begin:end, ...]
            sub_enc = encoder_outputs.narrow(dim=0, start=begin, length=int(end - begin))
            sub_transcripts = transcripts.narrow(dim=0, start=begin, length=int(end - begin))

            sub_enc_lens = encoder_lengths[begin:end]
            sub_transcript_lens = transcript_lengths[begin:end]

            # Sub transcripts does not need the full padding of the entire batch
            # Therefore reduce the decoder time steps to match
            max_sub_enc_length = sub_enc_lens.max()
            max_sub_transcript_length = sub_transcript_lens.max()

            if decoder_outputs is not None:
                # Reduce encoder length to preserve computation
                # Encoder: [sub-batch, T, D] -> [sub-batch, T', D]; T' < T
                if sub_enc.shape[1] != max_sub_enc_length:
                    sub_enc = sub_enc.narrow(dim=1, start=0, length=int(max_sub_enc_length))

                # sub_dec = decoder_outputs[begin:end, ...]  # [sub-batch, U, D]
                sub_dec = decoder_outputs.narrow(dim=0, start=begin, length=int(end - begin))  # [sub-batch, U, D]

                # Reduce decoder length to preserve computation
                # Decoder: [sub-batch, U, D] -> [sub-batch, U', D]; U' < U
                if sub_dec.shape[1] != max_sub_transcript_length + 1:
                    sub_dec = sub_dec.narrow(dim=1, start=0, length=int(max_sub_transcript_length + 1))

                # Reduce transcript length to correct alignment
                # Transcript: [sub-batch, L] -> [sub-batch, L']; L' <= L
                if sub_transcripts.shape[1] != max_sub_transcript_length:
                    sub_transcripts = sub_transcripts.narrow(dim=1, start=0, length=int(max_sub_transcript_length))

                # Perform sampled joint => [sub-batch, T', U', {V' < V} + 1}]
                sub_joint, sub_transcripts_remapped = self.sampled_joint(
                    sub_enc, sub_dec, transcript=sub_transcripts, transcript_lengths=sub_transcript_lens
                )

                del sub_dec

                # Compute sub batch loss
                # preserve loss reduction type
                loss_reduction = self.loss.reduction

                # override loss reduction to sum
                self.loss.reduction = None

                # override blank idx in order to map to new vocabulary space
                # in the new vocabulary space, we set the mapping of the RNNT Blank from index V+1 to 0
                # So the loss here needs to be updated accordingly.
                # TODO: See if we can have some formal API for rnnt loss to update inner blank index.
                cached_blank_id = self.loss._loss.blank
                self.loss._loss.blank = 0

                # compute and preserve loss
                loss_batch = self.loss(
                    log_probs=sub_joint,
                    targets=sub_transcripts_remapped,  # Note: We have to use remapped transcripts here !
                    input_lengths=sub_enc_lens,
                    target_lengths=sub_transcript_lens,  # Note: Even after remap, the transcript lengths remain intact.
                )
                losses.append(loss_batch)
                target_lengths.append(sub_transcript_lens)

                # reset loss reduction type and blank id
                self.loss.reduction = loss_reduction
                self.loss._loss.blank = cached_blank_id

            else:
                losses = None

            # Update WER for sub batch
            if compute_wer:
                sub_enc = sub_enc.transpose(1, 2)  # [B, T, D] -> [B, D, T]
                sub_enc = sub_enc.detach()
                sub_transcripts = sub_transcripts.detach()

                # Update WER on each process without syncing
                self.wer.update(sub_enc, sub_enc_lens, sub_transcripts, sub_transcript_lens)

            del sub_enc, sub_transcripts, sub_enc_lens, sub_transcript_lens

        # Reduce over sub batches
        if losses is not None:
            losses = self.loss.reduce(losses, target_lengths)

        # Collect sub batch wer results
        if compute_wer:
            # Sync and all_reduce on all processes, compute global WER
            wer, wer_num, wer_denom = self.wer.compute()
            self.wer.reset()
        else:
            wer = None
            wer_num = None
            wer_denom = None

        return losses, wer, wer_num, wer_denom

    def sampled_joint(
        self, f: torch.Tensor, g: torch.Tensor, transcript: torch.Tensor, transcript_lengths: torch.Tensor,
    ) -> torch.Tensor:
        """
        Compute the sampled joint step of the network.

        # Reference
        - [Memory-Efficient Training of RNN-Transducer with Sampled Softmax](https://arxiv.org/abs/2203.16868)

        Here,
        B = Batch size
        T = Acoustic model timesteps
        U = Target sequence length
        H1, H2 = Hidden dimensions of the Encoder / Decoder respectively
        H = Hidden dimension of the Joint hidden step.
        V = Vocabulary size of the Decoder (excluding the RNNT blank token).
        S = Sample size of vocabulary.

        NOTE:
            The implementation of this joint model is slightly modified from the original paper.
            The original paper proposes the following steps :
            (enc, dec) -> Expand + Concat + Sum [B, T, U, H1+H2] -> Forward through joint hidden [B, T, U, H] -- *1
            *1 -> Forward through joint final [B, T, U, V + 1].

            We instead split the joint hidden into joint_hidden_enc and joint_hidden_dec and act as follows:
            enc -> Forward through joint_hidden_enc -> Expand [B, T, 1, H] -- *1
            dec -> Forward through joint_hidden_dec -> Expand [B, 1, U, H] -- *2
            (*1, *2) -> Sum [B, T, U, H] -> Sample Vocab V_Pos (for target tokens) and V_Neg ->
            (V_Neg is sampled not uniformly by as a rand permutation of all vocab tokens, then eliminate
            all Intersection(V_Pos, V_Neg) common tokens to avoid duplication of loss) ->
            Concat new Vocab V_Sampled = Union(V_Pos, V_Neg)
            -> Forward partially through the joint final to create [B, T, U, V_Sampled]

        Args:
            f: Output of the Encoder model. A torch.Tensor of shape [B, T, H1]
            g: Output of the Decoder model. A torch.Tensor of shape [B, U, H2]
            transcript: Batch of transcripts. A torch.Tensor of shape [B, U]
            transcript_lengths: Batch of lengths of the transcripts. A torch.Tensor of shape [B]

        Returns:
            Logits / log softmaxed tensor of shape (B, T, U, V + 1).
        """
        # If under inference mode, ignore sampled joint and compute full joint.
        if self.training is False or torch.is_grad_enabled() is False or torch.is_inference_mode_enabled():
            # Simply call full tensor joint
            return super().joint(f=f, g=g)

        # Compute sampled softmax
        # f = [B, T, H1]
        f = self.enc(f)
        f.unsqueeze_(dim=2)  # (B, T, 1, H)

        # g = [B, U, H2]
        g = self.pred(g)
        g.unsqueeze_(dim=1)  # (B, 1, U, H)

        inp = f + g  # [B, T, U, H]

        del f, g

        # Forward adapter modules on joint hidden
        if self.is_adapter_available():
            inp = self.forward_enabled_adapters(inp)

        # Do partial forward of joint net (skipping the final linear)
        for module in self.joint_net[:-1]:
            inp = module(inp)  # [B, T, U, H]

        # Begin compute of sampled RNNT joint
        with torch.no_grad():
            # gather true labels
            transcript_vocab_ids = torch.unique(transcript)

            # augment with blank token id
            transcript_vocab_ids = torch.cat([self.blank_id, transcript_vocab_ids])

            # Remap the transcript label ids to new positions of label ids (in the transcript_vocab_ids)
            # This is necessary cause the RNNT loss doesnt care about the value, only the position of the ids
            # of the transcript tokens. We can skip this step for noise samples cause those are only used for softmax
            # estimation, not for computing actual label.
            # From `https://stackoverflow.com/a/68969697` - bucketize algo.
            t_ids = torch.arange(transcript_vocab_ids.size(0), device='cpu')
            mapping = {k: v for k, v in zip(transcript_vocab_ids.to('cpu'), t_ids)}

            # From `https://stackoverflow.com/questions/13572448`.
            palette, key = zip(*mapping.items())

            t_device = transcript.device
            key = torch.tensor(key, device=t_device)
            palette = torch.tensor(palette, device=t_device)

            # This step maps old token id to new token id in broadcasted manner.
            # For example, if original transcript tokens were [2, 1, 4, 5, 4, 1]
            # But after computing the unique token set of above we get
            # transcript_vocab_ids = [1, 2, 4, 5]  # note: pytorch returns sorted unique values thankfully
            # Then we get the index map of the new vocab ids as:
            # {0: 1, 1: 2, 2: 4, 3: 5}
            # Now we need to map the original transcript tokens to new vocab id space
            # So we construct the inverted map as follow :
            # {1: 0, 2: 1, 4: 2, 5: 3}
            # Then remap the original transcript tokens to new token ids
            # new_transcript = [1, 0, 2, 3, 2, 0]
            index = torch.bucketize(transcript.ravel(), palette)
            transcript = key[index].reshape(transcript.shape)
            transcript = transcript.to(t_device)

        # Extract out partial weight tensor and bias tensor of just the V_Pos vocabulary from the full joint.
        true_weights = self.joint_net[-1].weight[transcript_vocab_ids, :]
        true_bias = self.joint_net[-1].bias[transcript_vocab_ids]

        # Compute the transcript joint scores (only of vocab V_Pos)
        transcript_scores = torch.matmul(inp, true_weights.transpose(0, 1)) + true_bias

        # Construct acceptance criteria in vocab space, reject all tokens in Intersection(V_Pos, V_Neg)
        with torch.no_grad():
            # Instead of uniform sample, first we create arange V (ignoring blank), then randomly shuffle
            # this range of ids, then subset `n_samples` amount of vocab tokens out of the permuted tensor.
            # This is good because it guarentees that no token will ever be repeated in V_Neg;
            # which dramatically complicates loss calculation.
            # Further more, with this strategy, given a `n_samples` > V + 1; we are guarenteed to get the
            # V_Samples = V (i.e., full vocabulary will be used in such a case).
            # Useful to debug cases where you expect sampled vocab to get exact same training curve as
            # full vocab.
            sample_ids = torch.randperm(n=self.num_classes_with_blank - 1, device=transcript_scores.device)[
                : self.n_samples
            ]

            # We need to compute the intersection(V_Pos, V_Neg), then eliminate the intersection arguments
            # from inside V_Neg.

            # First, compute the pairwise commonality to find index inside `sample_ids` which match the token id
            # inside transcript_vocab_ids.
            # Note: It is important to ignore the hardcoded RNNT Blank token injected at id 0 of the transcript
            # vocab ids, otherwise the blank may occur twice, once for RNNT blank and once as negative sample,
            # doubling the gradient of the RNNT blank token.
            reject_samples = torch.where(transcript_vocab_ids[1:, None] == sample_ids[None, :])

            # Let accept samples be a set of ids which is a subset of sample_ids
            # such that intersection(V_Pos, accept_samples) is a null set.
            accept_samples = sample_ids.clone()

            # In order to construct such an accept_samples tensor, first we construct a bool map
            # and fill all the indices where there is a match inside of sample_ids.
            # reject_samples is a tuple (transcript_vocab_position, sample_position) which gives a
            # many to many map between N values of transript and M values of sample_ids.
            # We dont care about transcript side matches, only the ids inside of sample_ids that matched.
            sample_mask = torch.ones_like(accept_samples, dtype=torch.bool)
            sample_mask[reject_samples[1]] = False

            # Finally, compute the subset of tokens by selecting only those sample_ids which had no matches
            accept_samples = accept_samples[sample_mask]

        # Extract out partial weight tensor and bias tensor of just the V_Neg vocabulary from the full joint.
        sample_weights = self.joint_net[-1].weight[accept_samples, :]
        sample_bias = self.joint_net[-1].bias[accept_samples]

        # Compute the noise joint scores (only of vocab V_Neg) to be used for softmax
        # The quality of this sample determines the quality of the softmax gradient.
        # We use naive algo broadcasted over batch, but it is more efficient than sample level computation.
        # One can increase `n_samples` for better estimation of rejection samples and its gradient.
        noise_scores = torch.matmul(inp, sample_weights.transpose(0, 1)) + sample_bias

        # Finally, construct the sampled joint as the V_Sampled = Union(V_Pos, V_Neg)
        # Here, we simply concatenate the two tensors to construct the joint with V_Sampled vocab
        # because before we have properly asserted that Intersection(V_Pos, V_Neg) is a null set.
        res = torch.cat([transcript_scores, noise_scores], dim=-1)

        del inp

        if self.preserve_memory:
            torch.cuda.empty_cache()

        # If log_softmax is automatic
        if self.log_softmax is None:
            if not res.is_cuda:  # Use log softmax only if on CPU
                res = res.log_softmax(dim=-1)
        else:
            if self.log_softmax:
                res = res.log_softmax(dim=-1)

        return res, transcript


# Add the adapter compatible modules to the registry
for cls in [RNNTDecoder, RNNTJoint, SampledRNNTJoint]:
    if adapter_mixins.get_registered_adapter(cls) is None:
        adapter_mixins.register_adapter(cls, cls)  # base class is adapter compatible itself<|MERGE_RESOLUTION|>--- conflicted
+++ resolved
@@ -225,7 +225,7 @@
         # Prepend blank "start of sequence" symbol (zero tensor)
         if add_sos:
             B, U, D = y.shape
-            start = torch.zeros((B, 1, D), device=y.device, dtype=y.dtype)
+            start = torch.zeros((B, 1, D), device=y.device, dtype=dtype)
             y = torch.cat([start, y], dim=1).contiguous()  # (B, U + 1, D)
         else:
             start = None  # makes del call later easier
@@ -302,11 +302,7 @@
 
     def initialize_state(self, y: torch.Tensor) -> List[torch.Tensor]:
         batch = y.size(0)
-<<<<<<< HEAD
-        state = [torch.ones([batch, self.context_size - 1], dtype=y.dtype, device=y.device) * self.blank_idx]
-=======
-        state = [torch.ones([batch, self.context_size], dtype=torch.long, device=y.device) * self.blank_idx]
->>>>>>> 8ffcb953
+        state = [torch.ones([batch, self.context_size - 1], dtype=torch.long, device=y.device) * self.blank_idx]
         return state
 
     def batch_initialize_states(self, batch_states: List[torch.Tensor], decoder_states: List[List[torch.Tensor]]):
@@ -456,7 +452,7 @@
 
         _p = next(self.parameters())
         device = _p.device
-        dtype = _p.dtype
+        dtype = torch.long
 
         tokens = []
         process = []
