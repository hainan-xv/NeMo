# Copyright (c) 2020, NVIDIA CORPORATION.  All rights reserved.
#
# Licensed under the Apache License, Version 2.0 (the "License");
# you may not use this file except in compliance with the License.
# You may obtain a copy of the License at
#
#     http://www.apache.org/licenses/LICENSE-2.0
#
# Unless required by applicable law or agreed to in writing, software
# distributed under the License is distributed on an "AS IS" BASIS,
# WITHOUT WARRANTIES OR CONDITIONS OF ANY KIND, either express or implied.
# See the License for the specific language governing permissions and
# limitations under the License.
import io
import json
import math
import multiprocessing
import os
from typing import Callable, Dict, Iterable, List, Optional, Tuple, Union

import braceexpand
import numpy as np
import torch
import webdataset as wd
from torch.utils.data import ChainDataset
from tqdm import tqdm

from nemo.collections.asr.parts.preprocessing.features import WaveformFeaturizer
from nemo.collections.asr.parts.utils.audio_utils import ChannelSelectorType
from nemo.collections.common import tokenizers
from nemo.collections.common.parts.preprocessing import collections, parsers
from nemo.core.classes import Dataset, IterableDataset
from nemo.core.neural_types import *
from nemo.utils import logging
from nemo.utils.data_utils import (
    DataStoreObject,
    datastore_object_get,
    datastore_path_to_webdataset_url,
    is_datastore_cache_shared,
    is_datastore_path,
    is_tarred_path,
)
from nemo.utils.get_rank import is_global_rank_zero

__all__ = [
    'AudioToCharDataset',
    'AudioToBPEDataset',
    'TarredAudioToCharDataset',
    'TarredAudioToBPEDataset',
]


def _speech_collate_fn(batch, pad_id):
    """collate batch of audio sig, audio len, tokens, tokens len
    Args:
        batch (Optional[FloatTensor], Optional[LongTensor], LongTensor,
               LongTensor):  A tuple of tuples of signal, signal lengths,
               encoded tokens, and encoded tokens length.  This collate func
               assumes the signals are 1d torch tensors (i.e. mono audio).
    """
    packed_batch = list(zip(*batch))
    if len(packed_batch) == 5:
        _, audio_lengths, _, tokens_lengths, sample_ids = packed_batch
    elif len(packed_batch) == 4:
        sample_ids = None
        _, audio_lengths, _, tokens_lengths = packed_batch
    else:
        raise ValueError("Expects 4 or 5 tensors in the batch!")
    max_audio_len = 0
    has_audio = audio_lengths[0] is not None
    if has_audio:
        max_audio_len = max(audio_lengths).item()
    max_tokens_len = max(tokens_lengths).item()

    audio_signal, tokens = [], []
    for b in batch:
        if len(b) == 5:
            sig, sig_len, tokens_i, tokens_i_len, _ = b
        else:
            sig, sig_len, tokens_i, tokens_i_len = b
        if has_audio:
            sig_len = sig_len.item()
            if sig_len < max_audio_len:
                pad = (0, max_audio_len - sig_len)
                sig = torch.nn.functional.pad(sig, pad)
            audio_signal.append(sig)
        tokens_i_len = tokens_i_len.item()
        if tokens_i_len < max_tokens_len:
            pad = (0, max_tokens_len - tokens_i_len)
            tokens_i = torch.nn.functional.pad(tokens_i, pad, value=pad_id)
        tokens.append(tokens_i)

    if has_audio:
        audio_signal = torch.stack(audio_signal)
        audio_lengths = torch.stack(audio_lengths)
    else:
        audio_signal, audio_lengths = None, None
    tokens = torch.stack(tokens)
    tokens_lengths = torch.stack(tokens_lengths)
    if sample_ids is None:
        return audio_signal, audio_lengths, tokens, tokens_lengths
    else:
        sample_ids = torch.tensor(sample_ids, dtype=torch.int32)
        return audio_signal, audio_lengths, tokens, tokens_lengths, sample_ids


class ASRManifestProcessor:
    """
    Class that processes a manifest json file containing paths to audio files, transcripts, and durations (in seconds).
    Each new line is a different sample. Example below:
    {"audio_filepath": "/path/to/audio.wav", "text_filepath": "/path/to/audio.txt", "duration": 23.147}
    ...
    {"audio_filepath": "/path/to/audio.wav", "text": "the transcription", "offset": 301.75, "duration": 0.82, "utt":
    "utterance_id", "ctm_utt": "en_4156", "side": "A"}
    Args:
        manifest_filepath: Path to manifest json as described above. Can be comma-separated paths.
        parser: Str for a language specific preprocessor or a callable.
        max_duration: If audio exceeds this length, do not include in dataset.
        min_duration: If audio is less than this length, do not include in dataset.
        max_utts: Limit number of utterances.
        bos_id: Id of beginning of sequence symbol to append if not None.
        eos_id: Id of end of sequence symbol to append if not None.
        pad_id: Id of pad symbol. Defaults to 0.
    """

    def __init__(
        self,
        manifest_filepath: str,
        parser: Union[str, Callable],
        max_duration: Optional[float] = None,
        min_duration: Optional[float] = None,
        max_utts: int = 0,
        bos_id: Optional[int] = None,
        eos_id: Optional[int] = None,
        pad_id: int = 0,
        index_by_file_id: bool = False,
    ):
        self.parser = parser

        self.collection = collections.ASRAudioText(
            manifests_files=manifest_filepath,
            parser=parser,
            min_duration=min_duration,
            max_duration=max_duration,
            max_number=max_utts,
            index_by_file_id=index_by_file_id,
        )

        self.eos_id = eos_id
        self.bos_id = bos_id
        self.pad_id = pad_id

    def process_text_by_id(self, index: int) -> Tuple[List[int], int]:
        sample = self.collection[index]
        return self.process_text_by_sample(sample)

    def process_text_by_file_id(self, file_id: str) -> Tuple[List[int], int]:
        manifest_idx = self.collection.mapping[file_id][0]
        sample = self.collection[manifest_idx]
        return self.process_text_by_sample(sample)

    def process_text_by_sample(self, sample: collections.ASRAudioText.OUTPUT_TYPE) -> Tuple[List[int], int]:
        t, tl = sample.text_tokens, len(sample.text_tokens)

        if self.bos_id is not None:
            t = [self.bos_id] + t
            tl += 1
        if self.eos_id is not None:
            t = t + [self.eos_id]
            tl += 1

        return t, tl


def expand_sharded_filepaths(sharded_filepaths, shard_strategy: str, world_size: int, global_rank: int):
    valid_shard_strategies = ['scatter', 'replicate']
    if shard_strategy not in valid_shard_strategies:
        raise ValueError(f"`shard_strategy` must be one of {valid_shard_strategies}")

    if isinstance(sharded_filepaths, str):
        # Replace '(' and '[' with '{'
        brace_keys_open = ['(', '[', '<', '_OP_']
        for bkey in brace_keys_open:
            if bkey in sharded_filepaths:
                sharded_filepaths = sharded_filepaths.replace(bkey, "{")

        # Replace ')' and ']' with '}'
        brace_keys_close = [')', ']', '>', '_CL_']
        for bkey in brace_keys_close:
            if bkey in sharded_filepaths:
                sharded_filepaths = sharded_filepaths.replace(bkey, "}")

    if isinstance(sharded_filepaths, str):
        # Brace expand, set escape=False for Windows compatibility
        sharded_filepaths = list(braceexpand.braceexpand(sharded_filepaths, escape=False))

    # Expand store paths into WebDataset URLs
    sharded_filepaths = [
        datastore_path_to_webdataset_url(p) if is_datastore_path(p) and is_tarred_path(p) else p
        for p in sharded_filepaths
    ]

    # Check for distributed and partition shards accordingly
    if world_size > 1:
        if shard_strategy == 'scatter':
            logging.info("All tarred dataset shards will be scattered evenly across all nodes.")

            if len(sharded_filepaths) % world_size != 0:
                logging.warning(
                    f"Number of shards in tarred dataset ({len(sharded_filepaths)}) is not divisible "
                    f"by number of distributed workers ({world_size})."
                )

            begin_idx = (len(sharded_filepaths) // world_size) * global_rank
            end_idx = begin_idx + len(sharded_filepaths) // world_size
            sharded_filepaths = sharded_filepaths[begin_idx:end_idx]
            logging.info(
                "Partitioning tarred dataset: process (%d) taking shards [%d, %d)", global_rank, begin_idx, end_idx
            )

        elif shard_strategy == 'replicate':
            logging.info("All tarred dataset shards will be replicated across all nodes.")
        else:
            raise ValueError(f"Invalid shard strategy ! Allowed values are : {valid_shard_strategies}")

    return sharded_filepaths


def cache_datastore_manifests(
    manifest_filepaths: Union[str, List[str]],
    cache_audio: bool = False,
    shared_cache: Optional[bool] = None,
    num_workers: Optional[int] = None,
    max_num_workers: int = 20,
):
    """Cache manifests and audio from an object store.
    It is assumed that remote manifests are using relative paths.

    Args:
        manifest_filepaths: list of paths to manifest files (list of strings or a string with `,` as separator)
        cache_audio: If True, audio from manifest will also be cached
        shared_cache: Optional, True if cache is shared across all nodes
        num_workers: Optional, number of workers to be used for download
        max_num_workers: max number of workers to be used for download, used when setting num_workers automatically
    """
    if isinstance(manifest_filepaths, str):
        manifest_filepaths = manifest_filepaths.split(',')

    num_datastore_manifests = sum([is_datastore_path(f) for f in manifest_filepaths])

    if num_datastore_manifests > 0:
        # Local utility function
        def cache_data(manifest_filepaths, cache_audio, num_workers, max_num_workers):
            """Cache manifests and audio data from object store.
            """
            # Determine the number of workers to use
            if num_workers is None:
                num_workers = os.cpu_count() - 1
            num_workers = min(num_workers, max_num_workers)

            # Process each manifest file
            for manifest_file in manifest_filepaths:
                # If manifest is on a data store, then cache it.
                # Otherwise, nothing to do.
                if is_datastore_path(manifest_file):
                    logging.info('Cache manifest file: %s', manifest_file)
                    cached_manifest_file = DataStoreObject(manifest_file).get()
                    logging.info('Cached at: %s', str(cached_manifest_file))

                    if cache_audio:
                        # Each audio file from manifest will be cached.
                        logging.info('Cache audio from manifest file: %s', manifest_file)
                        # Assumes that manifest is using relative paths
                        manifest_dir = os.path.dirname(manifest_file)
                        # Prepare all store objects
                        audio_objects = []
                        with open(cached_manifest_file, 'r') as f:
                            for line in f:
                                item = json.loads(line)
                                store_path = os.path.join(manifest_dir, item['audio_filepath'])
                                audio_objects.append(DataStoreObject(store_path=store_path))

                        if num_workers is not None and num_workers > 1:
                            logging.debug('Using multiprocessing with num_workers: %d.', num_workers)
                            with multiprocessing.Pool(processes=num_workers) as p:
                                result = list(
                                    tqdm(p.imap(datastore_object_get, audio_objects), total=len(audio_objects))
                                )
                        else:
                            logging.debug('Using a single process.')
                            result = []
                            for audio_object in tqdm(audio_objects):
                                result.append(audio_object.get() is not None)

                        if not all(result):
                            raise RuntimeError('Some files not downloaded successfully')
                        logging.info('Caching complete')

                else:
                    # Nothing to do here
                    logging.debug('Manifest is not on a data store: %s', manifest_file)

        if torch.distributed.is_available() and torch.distributed.is_initialized():
            logging.debug('Distributed environment is available and initialized.')

            # Handle distributed environment
            if shared_cache is None:
                shared_cache = is_datastore_cache_shared()

            if shared_cache:
                logging.debug('Cache is shared among nodes, cache data on global rank zero.')
                is_rank_zero = is_global_rank_zero()
            else:
                logging.debug('Cache is not shared among nodes, cache data on local rank zero.')
                local_rank = int(os.environ.get("LOCAL_RANK", 0))
                is_rank_zero = local_rank == 0

            if is_rank_zero:
                logging.info('Cache data from %s rank 0', 'global' if shared_cache else 'local')
                cache_data(
                    manifest_filepaths=manifest_filepaths,
                    cache_audio=cache_audio,
                    num_workers=num_workers,
                    max_num_workers=max_num_workers,
                )
            logging.debug('Reached barrier')
            torch.distributed.barrier()

        elif is_global_rank_zero():
            # Handle non-distributed environment, e.g., if running on a single GPU
            logging.warning(
                'Torch distributed is not initialized and caching may be prone to data race conditions. '
                'Now caching data from global rank 0. If there are other ranks and they pass this '
                'before rank 0, errors might result.'
            )
            cache_data(
                manifest_filepaths=manifest_filepaths,
                cache_audio=cache_audio,
                num_workers=num_workers,
                max_num_workers=max_num_workers,
            )
        else:
            raise RuntimeError(
                'Torch distributed is not initialized and caching on nodes other than global rank zero is disabled '
                'to avoid race condition between different ranks. To ensure distributed environment is '
                'initialized, please update data config to use `defer_setup = True`.'
            )


"""Optionally expand / shard the list of manifests
    This is made to use the same notation as the sharded audio files

    Args:
        manifest_filepaths: list of manifest files (the sharded notation)
        shard_strategy: scatter or replicate (scatter by default)
        shard_manifests: bool, if False, no sharding / manifest filepath expansion will be attempted
        global_rank: int, the rank of this worker
        world_size: int, total number of workers
"""


def shard_manifests_if_needed(
    manifest_filepaths: Union[str, List[str]],
    shard_strategy: str,
    shard_manifests: bool,
    global_rank: int,
    world_size: int,
):
    if shard_manifests:
        if not torch.distributed.is_available():
            logging.warning("Not running in torch.distributed mode. Manifest sharding not available")
            return manifest_filepaths

        if not torch.distributed.is_initialized():
            logging.warning(
                'Manifest sharding was requested but torch.distributed is not initialized '
                'Did you intend to set the defer_setup flag?'
            )
            return manifest_filepaths

        manifest_filepaths = expand_sharded_filepaths(
            sharded_filepaths=manifest_filepaths,
            shard_strategy=shard_strategy,
            world_size=world_size,
            global_rank=global_rank,
        )

    return manifest_filepaths


class _AudioTextDataset(Dataset):
    """
    Dataset that loads tensors via a json file containing paths to audio files, transcripts, and durations (in seconds).
    Each new line is a different sample. Example below:
    {"audio_filepath": "/path/to/audio.wav", "text_filepath": "/path/to/audio.txt", "duration": 23.147}
    ...
    {"audio_filepath": "/path/to/audio.wav", "text": "the transcription", "offset": 301.75, "duration": 0.82, "utt":
    "utterance_id", "ctm_utt": "en_4156", "side": "A"}
    Args:
        manifest_filepath: Path to manifest json as described above. Can be comma-separated paths.
        parser: Str for a language specific preprocessor or a callable.
        sample_rate (int): Sample rate to resample loaded audio to
        int_values (bool): If true, load samples as 32-bit integers. Defauts to False.
        augmentor (nemo.collections.asr.parts.perturb.AudioAugmentor): An AudioAugmentor object used to augment loaded
            audio
        max_duration: If audio exceeds this length, do not include in dataset
        min_duration: If audio is less than this length, do not include in dataset
        max_utts: Limit number of utterances
        trim: whether or not to trim silence. Defaults to False
        bos_id: Id of beginning of sequence symbol to append if not None
        eos_id: Id of end of sequence symbol to append if not None
        pad_id: Id of pad symbol. Defaults to 0
        return_sample_id (bool): whether to return the sample_id as a part of each sample
        channel_selector (int | Iterable[int] | str): select a single channel or a subset of channels from multi-channel audio. If set to `'average'`, it performs averaging across channels. Disabled if set to `None`. Defaults to `None`. Uses zero-based indexing.
    """

    @property
    def output_types(self) -> Optional[Dict[str, NeuralType]]:
        """Returns definitions of module output ports.
               """
        return {
            'audio_signal': NeuralType(('B', 'T'), AudioSignal()),
            'a_sig_length': NeuralType(tuple('B'), LengthsType()),
            'transcripts': NeuralType(('B', 'T'), LabelsType()),
            'transcript_length': NeuralType(tuple('B'), LengthsType()),
            'sample_id': NeuralType(tuple('B'), LengthsType(), optional=True),
        }

    def __init__(
        self,
        manifest_filepath: str,
        parser: Union[str, Callable],
        sample_rate: int,
        int_values: bool = False,
        augmentor: 'nemo.collections.asr.parts.perturb.AudioAugmentor' = None,
        max_duration: Optional[int] = None,
        min_duration: Optional[int] = None,
        max_utts: int = 0,
        trim: bool = False,
        bos_id: Optional[int] = None,
        eos_id: Optional[int] = None,
        pad_id: int = 0,
        return_sample_id: bool = False,
        channel_selector: Optional[ChannelSelectorType] = None,
    ):
        if type(manifest_filepath) == str:
            manifest_filepath = manifest_filepath.split(",")

        # If necessary, cache manifests and audio from object store
        cache_datastore_manifests(manifest_filepaths=manifest_filepath, cache_audio=True)

        self.manifest_processor = ASRManifestProcessor(
            manifest_filepath=manifest_filepath,
            parser=parser,
            max_duration=max_duration,
            min_duration=min_duration,
            max_utts=max_utts,
            bos_id=bos_id,
            eos_id=eos_id,
            pad_id=pad_id,
        )
        self.featurizer = WaveformFeaturizer(sample_rate=sample_rate, int_values=int_values, augmentor=augmentor)
        self.trim = trim
        self.return_sample_id = return_sample_id
        self.channel_selector = channel_selector

    def get_manifest_sample(self, sample_id):
        return self.manifest_processor.collection[sample_id]

    def __getitem__(self, index):
        sample = self.manifest_processor.collection[index]
        offset = sample.offset

        if offset is None:
            offset = 0

        features = self.featurizer.process(
            sample.audio_file,
            offset=offset,
            duration=sample.duration,
            trim=self.trim,
            orig_sr=sample.orig_sr,
            channel_selector=self.channel_selector,
        )
        f, fl = features, torch.tensor(features.shape[0]).long()

        t, tl = self.manifest_processor.process_text_by_sample(sample=sample)

        if self.return_sample_id:
            output = f, fl, torch.tensor(t).long(), torch.tensor(tl).long(), index
        else:
            output = f, fl, torch.tensor(t).long(), torch.tensor(tl).long()

        return output

    def __len__(self):
        return len(self.manifest_processor.collection)

    def _collate_fn(self, batch):
        return _speech_collate_fn(batch, pad_id=self.manifest_processor.pad_id)


class AudioToCharDataset(_AudioTextDataset):
    """
    Dataset that loads tensors via a json file containing paths to audio
    files, transcripts, and durations (in seconds). Each new line is a
    different sample. Example below:
    {"audio_filepath": "/path/to/audio.wav", "text_filepath":
    "/path/to/audio.txt", "duration": 23.147}
    ...
    {"audio_filepath": "/path/to/audio.wav", "text": "the
    transcription", "offset": 301.75, "duration": 0.82, "utt":
    "utterance_id", "ctm_utt": "en_4156", "side": "A"}

    Args:
        manifest_filepath: Path to manifest json as described above. Can
            be comma-separated paths.
        labels: String containing all the possible characters to map to
        sample_rate (int): Sample rate to resample loaded audio to
        int_values (bool): If true, load samples as 32-bit integers. Defauts to False.
        augmentor (nemo.collections.asr.parts.perturb.AudioAugmentor): An AudioAugmentor
            object used to augment loaded audio
        max_duration: If audio exceeds this length, do not include in dataset
        min_duration: If audio is less than this length, do not include
            in dataset
        max_utts: Limit number of utterances
        blank_index: blank character index, default = -1
        unk_index: unk_character index, default = -1
        normalize: whether to normalize transcript text (default): True
        bos_id: Id of beginning of sequence symbol to append if not None
        eos_id: Id of end of sequence symbol to append if not None
        return_sample_id (bool): whether to return the sample_id as a part of each sample
        channel_selector (int | Iterable[int] | str): select a single channel or a subset of channels from multi-channel audio. If set to `'average'`, it performs averaging across channels. Disabled if set to `None`. Defaults to `None`. Uses zero-based indexing.
    """

    @property
    def output_types(self) -> Optional[Dict[str, NeuralType]]:
        """Returns definitions of module output ports.
               """
        return {
            'audio_signal': NeuralType(('B', 'T'), AudioSignal()),
            'a_sig_length': NeuralType(tuple('B'), LengthsType()),
            'transcripts': NeuralType(('B', 'T'), LabelsType()),
            'transcript_length': NeuralType(tuple('B'), LengthsType()),
            'sample_id': NeuralType(tuple('B'), LengthsType(), optional=True),
        }

    def __init__(
        self,
        manifest_filepath: str,
        labels: Union[str, List[str]],
        sample_rate: int,
        int_values: bool = False,
        augmentor: 'nemo.collections.asr.parts.perturb.AudioAugmentor' = None,
        max_duration: Optional[float] = None,
        min_duration: Optional[float] = None,
        max_utts: int = 0,
        blank_index: int = -1,
        unk_index: int = -1,
        normalize: bool = True,
        trim: bool = False,
        bos_id: Optional[int] = None,
        eos_id: Optional[int] = None,
        pad_id: int = 0,
        parser: Union[str, Callable] = 'en',
        return_sample_id: bool = False,
        channel_selector: Optional[ChannelSelectorType] = None,
    ):
        self.labels = labels

        parser = parsers.make_parser(
            labels=labels, name=parser, unk_id=unk_index, blank_id=blank_index, do_normalize=normalize
        )

        super().__init__(
            manifest_filepath=manifest_filepath,
            parser=parser,
            sample_rate=sample_rate,
            int_values=int_values,
            augmentor=augmentor,
            max_duration=max_duration,
            min_duration=min_duration,
            max_utts=max_utts,
            trim=trim,
            bos_id=bos_id,
            eos_id=eos_id,
            pad_id=pad_id,
            return_sample_id=return_sample_id,
            channel_selector=channel_selector,
        )


class AudioToBPEDataset(_AudioTextDataset):
    """
    Dataset that loads tensors via a json file containing paths to audio
    files, transcripts, and durations (in seconds). Each new line is a
    different sample. Example below:
    {"audio_filepath": "/path/to/audio.wav", "text_filepath":
    "/path/to/audio.txt", "duration": 23.147}
    ...
    {"audio_filepath": "/path/to/audio.wav", "text": "the
    transcription", "offset": 301.75, "duration": 0.82, "utt":
    "utterance_id", "ctm_utt": "en_4156", "side": "A"}

    In practice, the dataset and manifest used for character encoding and byte pair encoding
    are exactly the same. The only difference lies in how the dataset tokenizes the text in
    the manifest.

    Args:
        manifest_filepath: Path to manifest json as described above. Can
            be comma-separated paths.
        tokenizer: A subclass of the Tokenizer wrapper found in the common collection,
            nemo.collections.common.tokenizers.TokenizerSpec. ASR Models support a subset of
            all available tokenizers.
        sample_rate (int): Sample rate to resample loaded audio to
        int_values (bool): If true, load samples as 32-bit integers. Defauts to False.
        augmentor (nemo.collections.asr.parts.perturb.AudioAugmentor): An AudioAugmentor
            object used to augment loaded audio
        max_duration: If audio exceeds this length, do not include in dataset
        min_duration: If audio is less than this length, do not include
            in dataset
        max_utts: Limit number of utterances
        trim: Whether to trim silence segments
        use_start_end_token: Boolean which dictates whether to add [BOS] and [EOS]
            tokens to beginning and ending of speech respectively.
        return_sample_id (bool): whether to return the sample_id as a part of each sample
        channel_selector (int | Iterable[int] | str): select a single channel or a subset of channels from multi-channel audio. If set to `'average'`, it performs averaging across channels. Disabled if set to `None`. Defaults to `None`. Uses zero-based indexing.
    """

    @property
    def output_types(self) -> Optional[Dict[str, NeuralType]]:
        """Returns definitions of module output ports.
               """
        return {
            'audio_signal': NeuralType(('B', 'T'), AudioSignal()),
            'a_sig_length': NeuralType(tuple('B'), LengthsType()),
            'transcripts': NeuralType(('B', 'T'), LabelsType()),
            'transcript_length': NeuralType(tuple('B'), LengthsType()),
            'sample_id': NeuralType(tuple('B'), LengthsType(), optional=True),
        }

    def __init__(
        self,
        manifest_filepath: str,
        tokenizer: 'nemo.collections.common.tokenizers.TokenizerSpec',
        sample_rate: int,
        int_values: bool = False,
        augmentor: 'nemo.collections.asr.parts.perturb.AudioAugmentor' = None,
        max_duration: Optional[int] = None,
        min_duration: Optional[int] = None,
        max_utts: int = 0,
        trim: bool = False,
        use_start_end_token: bool = True,
        return_sample_id: bool = False,
        channel_selector: Optional[ChannelSelectorType] = None,
    ):
        if use_start_end_token and hasattr(tokenizer, "bos_id") and tokenizer.bos_id > 0:
            bos_id = tokenizer.bos_id
        else:
            bos_id = None

        if use_start_end_token and hasattr(tokenizer, "eos_id") and tokenizer.eos_id > 0:
            eos_id = tokenizer.eos_id
        else:
            eos_id = None

        if hasattr(tokenizer, "pad_id") and tokenizer.pad_id > 0:
            pad_id = tokenizer.pad_id
        else:
            pad_id = 0

        class TokenizerWrapper:
            def __init__(self, tokenizer):
                if isinstance(tokenizer, tokenizers.aggregate_tokenizer.AggregateTokenizer):
                    self.is_aggregate = True
                else:
                    self.is_aggregate = False
                self._tokenizer = tokenizer

            def __call__(self, *args):
                if isinstance(args[0], List) and self.is_aggregate:
                    t = []
                    for span in args[0]:
                        t.extend(self._tokenizer.text_to_ids(span['str'], span['lang']))
                    return t

                t = self._tokenizer.text_to_ids(*args)
                return t

        super().__init__(
            manifest_filepath=manifest_filepath,
            parser=TokenizerWrapper(tokenizer),
            sample_rate=sample_rate,
            int_values=int_values,
            augmentor=augmentor,
            max_duration=max_duration,
            min_duration=min_duration,
            max_utts=max_utts,
            bos_id=bos_id,
            eos_id=eos_id,
            pad_id=pad_id,
            trim=trim,
            return_sample_id=return_sample_id,
            channel_selector=channel_selector,
        )


class _TarredAudioToTextDataset(IterableDataset):
    """
    A similar Dataset to the AudioToCharDataset/AudioToBPEDataset, but which loads tarred audio files.

    Accepts a single comma-separated JSON manifest file (in the same style as for the AudioToCharDataset/AudioToBPEDataset),
    as well as the path(s) to the tarball(s) containing the wav files. Each line of the manifest should
    contain the information for one audio file, including at least the transcript and name of the audio
    file within the tarball.

    Valid formats for the audio_tar_filepaths argument include:
    (1) a single string that can be brace-expanded, e.g. 'path/to/audio.tar' or 'path/to/audio_{1..100}.tar.gz', or
    (2) a list of file paths that will not be brace-expanded, e.g. ['audio_1.tar', 'audio_2.tar', ...].

    Note: For brace expansion in (1), there may be cases where `{x..y}` syntax cannot be used due to shell interference.
    This occurs most commonly inside SLURM scripts. Therefore we provide a few equivalent replacements.
    Supported opening braces - { <=> (, [, < and the special tag _OP_.
    Supported closing braces - } <=> ), ], > and the special tag _CL_.
    For SLURM based tasks, we suggest the use of the special tags for ease of use.

    See the WebDataset documentation for more information about accepted data and input formats.

    If using multiple workers the number of shards should be divisible by world_size to ensure an
    even split among workers. If it is not divisible, logging will give a warning but training will proceed.
    In addition, if using mutiprocessing, each shard MUST HAVE THE SAME NUMBER OF ENTRIES after filtering
    is applied. We currently do not check for this, but your program may hang if the shards are uneven!

    Notice that a few arguments are different from the AudioToCharDataset; for example, shuffle (bool) has been
    replaced by shuffle_n (int).

    Additionally, please note that the len() of this DataLayer is assumed to be the length of the manifest
    after filtering. An incorrect manifest length may lead to some DataLoader issues down the line.

    Args:
        audio_tar_filepaths: Either a list of audio tarball filepaths, or a
            string (can be brace-expandable).
        manifest_filepath (str): Path to the manifest.
        parser (callable): A callable which is used to pre-process the text output.
        sample_rate (int): Sample rate to resample loaded audio to
        int_values (bool): If true, load samples as 32-bit integers. Defauts to False.
        augmentor (nemo.collections.asr.parts.perturb.AudioAugmentor): An AudioAugmentor
            object used to augment loaded audio
        shuffle_n (int): How many samples to look ahead and load to be shuffled.
            See WebDataset documentation for more details.
            Defaults to 0.
        min_duration (float): Dataset parameter.
            All training files which have a duration less than min_duration
            are dropped. Note: Duration is read from the manifest JSON.
            Defaults to 0.1.
        max_duration (float): Dataset parameter.
            All training files which have a duration more than max_duration
            are dropped. Note: Duration is read from the manifest JSON.
            Defaults to None.
        blank_index (int): Blank character index, defaults to -1.
        unk_index (int): Unknown character index, defaults to -1.
        normalize (bool): Dataset parameter.
            Whether to use automatic text cleaning.
            It is highly recommended to manually clean text for best results.
            Defaults to True.
        trim (bool): Whether to use trim silence from beginning and end
            of audio signal using librosa.effects.trim().
            Defaults to False.
        bos_id (id): Dataset parameter.
            Beginning of string symbol id used for seq2seq models.
            Defaults to None.
        eos_id (id): Dataset parameter.
            End of string symbol id used for seq2seq models.
            Defaults to None.
        pad_id (id): Token used to pad when collating samples in batches.
            If this is None, pads using 0s.
            Defaults to None.
        shard_strategy (str): Tarred dataset shard distribution strategy chosen as a str value during ddp.
            -   `scatter`: The default shard strategy applied by WebDataset, where each node gets
                a unique set of shards, which are permanently pre-allocated and never changed at runtime.
            -   `replicate`: Optional shard strategy, where each node gets all of the set of shards
                available in the tarred dataset, which are permanently pre-allocated and never changed at runtime.
                The benefit of replication is that it allows each node to sample data points from the entire
                dataset independently of other nodes, and reduces dependence on value of `shuffle_n`.

                .. warning::
                    Replicated strategy allows every node to sample the entire set of available tarfiles,
                    and therefore more than one node may sample the same tarfile, and even sample the same
                    data points! As such, there is no assured guarantee that all samples in the dataset will be
                    sampled at least once during 1 epoch. Scattered strategy, on the other hand, on specific
                    occasions (when the number of shards is not divisible with ``world_size``), will not sample
                    the entire dataset. For these reasons it is not advisable to use tarred datasets as validation
                    or test datasets.
        shard_manifests (bool): Whether or not to try / shard manifests. Defaults to False.
        global_rank (int): Worker rank, used for partitioning shards. Defaults to 0.
        world_size (int): Total number of processes, used for partitioning shards. Defaults to 0.
        return_sample_id (bool): whether to return the sample_id as a part of each sample
    """

    def __init__(
        self,
        audio_tar_filepaths: Union[str, List[str]],
        manifest_filepath: str,
        parser: Callable,
        sample_rate: int,
        int_values: bool = False,
        augmentor: Optional['nemo.collections.asr.parts.perturb.AudioAugmentor'] = None,
        shuffle_n: int = 0,
        min_duration: Optional[float] = None,
        max_duration: Optional[float] = None,
        trim: bool = False,
        bos_id: Optional[int] = None,
        eos_id: Optional[int] = None,
        pad_id: int = 0,
        shard_strategy: str = "scatter",
        shard_manifests: bool = False,
        global_rank: int = 0,
        world_size: int = 0,
        return_sample_id: bool = False,
    ):
        self.shard_manifests = shard_manifests

        # Shard manifests if necessary and possible and then expand the paths
        manifest_filepath = shard_manifests_if_needed(
            shard_manifests=shard_manifests,
            shard_strategy=shard_strategy,
            manifest_filepaths=manifest_filepath,
            world_size=world_size,
            global_rank=global_rank,
        )

        # If necessary, cache manifests from object store
        cache_datastore_manifests(manifest_filepaths=manifest_filepath)

        self.manifest_processor = ASRManifestProcessor(
            manifest_filepath=manifest_filepath,
            parser=parser,
            max_duration=max_duration,
            min_duration=min_duration,
            max_utts=0,
            bos_id=bos_id,
            eos_id=eos_id,
            pad_id=pad_id,
            index_by_file_id=True,  # Must set this so the manifest lines can be indexed by file ID
        )

        self.len = self._compute_len()

        self.featurizer = WaveformFeaturizer(sample_rate=sample_rate, int_values=int_values, augmentor=augmentor)
        self.trim = trim
        self.eos_id = eos_id
        self.bos_id = bos_id
        self.pad_id = pad_id
        self.return_sample_id = return_sample_id
        self.world_size = world_size // 16

        audio_tar_filepaths = expand_sharded_filepaths(
            sharded_filepaths=audio_tar_filepaths,
            shard_strategy=shard_strategy,
            world_size=world_size,
            global_rank=global_rank,
        )

        # Put together WebDataset
        self._dataset = wd.WebDataset(urls=audio_tar_filepaths, nodesplitter=None)

        if shuffle_n > 0:
            self._dataset = self._dataset.shuffle(shuffle_n)
        else:
            logging.info("WebDataset will not shuffle files within the tar files.")

        self._dataset = (
            self._dataset.rename(audio='wav;ogg;flac', key='__key__')
            .to_tuple('audio', 'key')
            .pipe(self._filter)
            .pipe(self._loop_offsets)
            .map(f=self._build_sample)
        )

    def _filter(self, iterator):
        """This function is used to remove samples that have been filtered out by ASRAudioText already.
        Otherwise, we would get a KeyError as _build_sample attempts to find the manifest entry for a sample
        that was filtered out (e.g. for duration).
        Note that if using multi-GPU training, filtering may lead to an imbalance in samples in each shard,
        which may make your code hang as one process will finish before the other.
        """

        class TarredAudioFilter:
            def __init__(self, collection):
                self.iterator = iterator
                self.collection = collection

            def __iter__(self):
                return self

            def __next__(self):
                while True:
                    audio_bytes, audio_filename = next(self.iterator)
                    file_id, _ = os.path.splitext(os.path.basename(audio_filename))
                    if file_id in self.collection.mapping:
                        return audio_bytes, audio_filename

        return TarredAudioFilter(self.manifest_processor.collection)

    def _loop_offsets(self, iterator):
        """This function is used to iterate through utterances with different offsets for each file.
        """

        class TarredAudioLoopOffsets:
            def __init__(self, collection):
                self.iterator = iterator
                self.collection = collection
                self.current_fn = None
                self.current_bytes = None
                self.offset_id = 0

            def __iter__(self):
                return self

            def __next__(self):
                if self.current_fn is None:
                    self.current_bytes, self.current_fn = next(self.iterator)
                    self.offset_id = 0
                else:
                    offset_list = self.collection.mapping[self.current_fn]
                    if len(offset_list) == self.offset_id + 1:
                        self.current_bytes, self.current_fn = next(self.iterator)
                        self.offset_id = 0
                    else:
                        self.offset_id += 1

                return self.current_bytes, self.current_fn, self.offset_id

        return TarredAudioLoopOffsets(self.manifest_processor.collection)

    def _collate_fn(self, batch):
        return _speech_collate_fn(batch, self.pad_id)

    def _build_sample(self, tup):
        """Builds the training sample by combining the data from the WebDataset with the manifest info.
        """
        audio_bytes, audio_filename, offset_id = tup

        # Grab manifest entry from self.manifest_preprocessor.collection
        file_id, _ = os.path.splitext(os.path.basename(audio_filename))
        manifest_idx = self.manifest_processor.collection.mapping[file_id][offset_id]
        manifest_entry = self.manifest_processor.collection[manifest_idx]

        offset = manifest_entry.offset
        if offset is None:
            offset = 0

        # Convert audio bytes to IO stream for processing (for SoundFile to read)
        audio_filestream = io.BytesIO(audio_bytes)
        features = self.featurizer.process(
            audio_filestream,
            offset=offset,
            duration=manifest_entry.duration,
            trim=self.trim,
            orig_sr=manifest_entry.orig_sr,
        )
        audio_filestream.close()

        # Audio features
        f, fl = features, torch.tensor(features.shape[0]).long()

        # Text features
        t, tl = manifest_entry.text_tokens, len(manifest_entry.text_tokens)

        self.manifest_processor.process_text_by_sample(sample=manifest_entry)

        if self.bos_id is not None:
            t = [self.bos_id] + t
            tl += 1
        if self.eos_id is not None:
            t = t + [self.eos_id]
            tl += 1

        if self.return_sample_id:
            return f, fl, torch.tensor(t).long(), torch.tensor(tl).long(), manifest_idx
        else:
            return f, fl, torch.tensor(t).long(), torch.tensor(tl).long()

    def get_manifest_sample(self, sample_id):
        return self.manifest_processor.collection[sample_id]

    def __iter__(self):
        return self._dataset.__iter__()

    def _compute_len(self):
        if self.shard_manifests and torch.distributed.is_available() and torch.distributed.is_initialized():
            my_len = torch.tensor(len(self.manifest_processor.collection), dtype=torch.int32).cuda()
            torch.distributed.all_reduce(my_len)
            my_len = my_len.int()
            logging.info(f'Sharded manifests: Total length: {my_len}')
        else:
            my_len = len(self.manifest_processor.collection)

        return my_len

    def __len__(self):
<<<<<<< HEAD
        return int(len(self.manifest_processor.collection) // 2.1)
=======
        return self.len
>>>>>>> 576452e1


class TarredAudioToCharDataset(_TarredAudioToTextDataset):
    """
    A similar Dataset to the AudioToCharDataset, but which loads tarred audio files.

    Accepts a single comma-separated JSON manifest file (in the same style as for the AudioToCharDataset),
    as well as the path(s) to the tarball(s) containing the wav files. Each line of the manifest should
    contain the information for one audio file, including at least the transcript and name of the audio
    file within the tarball.

    Valid formats for the audio_tar_filepaths argument include:
    (1) a single string that can be brace-expanded, e.g. 'path/to/audio.tar' or 'path/to/audio_{1..100}.tar.gz', or
    (2) a list of file paths that will not be brace-expanded, e.g. ['audio_1.tar', 'audio_2.tar', ...].

    See the WebDataset documentation for more information about accepted data and input formats.

    If using multiple workers the number of shards should be divisible by world_size to ensure an
    even split among workers. If it is not divisible, logging will give a warning but training will proceed.
    In addition, if using mutiprocessing, each shard MUST HAVE THE SAME NUMBER OF ENTRIES after filtering
    is applied. We currently do not check for this, but your program may hang if the shards are uneven!

    Notice that a few arguments are different from the AudioToCharDataset; for example, shuffle (bool) has been
    replaced by shuffle_n (int).

    Additionally, please note that the len() of this DataLayer is assumed to be the length of the manifest
    after filtering. An incorrect manifest length may lead to some DataLoader issues down the line.

    Args:
        audio_tar_filepaths: Either a list of audio tarball filepaths, or a
            string (can be brace-expandable).
        manifest_filepath (str): Path to the manifest.
        labels (list): List of characters that can be output by the ASR model.
            For Jasper, this is the 28 character set {a-z '}. The CTC blank
            symbol is automatically added later for models using ctc.
        sample_rate (int): Sample rate to resample loaded audio to
        int_values (bool): If true, load samples as 32-bit integers. Defauts to False.
        augmentor (nemo.collections.asr.parts.perturb.AudioAugmentor): An AudioAugmentor
            object used to augment loaded audio
        shuffle_n (int): How many samples to look ahead and load to be shuffled.
            See WebDataset documentation for more details.
            Defaults to 0.
        min_duration (float): Dataset parameter.
            All training files which have a duration less than min_duration
            are dropped. Note: Duration is read from the manifest JSON.
            Defaults to 0.1.
        max_duration (float): Dataset parameter.
            All training files which have a duration more than max_duration
            are dropped. Note: Duration is read from the manifest JSON.
            Defaults to None.
        blank_index (int): Blank character index, defaults to -1.
        unk_index (int): Unknown character index, defaults to -1.
        normalize (bool): Dataset parameter.
            Whether to use automatic text cleaning.
            It is highly recommended to manually clean text for best results.
            Defaults to True.
        trim (bool): Whether to use trim silence from beginning and end
            of audio signal using librosa.effects.trim().
            Defaults to False.
        bos_id (id): Dataset parameter.
            Beginning of string symbol id used for seq2seq models.
            Defaults to None.
        eos_id (id): Dataset parameter.
            End of string symbol id used for seq2seq models.
            Defaults to None.
        pad_id (id): Token used to pad when collating samples in batches.
            If this is None, pads using 0s.
            Defaults to None.
        shard_strategy (str): Tarred dataset shard distribution strategy chosen as a str value during ddp.

            -   `scatter`: The default shard strategy applied by WebDataset, where each node gets
                a unique set of shards, which are permanently pre-allocated and never changed at runtime.
            -   `replicate`: Optional shard strategy, where each node gets all of the set of shards
                available in the tarred dataset, which are permanently pre-allocated and never changed at runtime.
                The benefit of replication is that it allows each node to sample data points from the entire
                dataset independently of other nodes, and reduces dependence on value of `shuffle_n`.

                .. warning::

                    Replicated strategy allows every node to sample the entire set of available tarfiles,
                    and therefore more than one node may sample the same tarfile, and even sample the same
                    data points! As such, there is no assured guarantee that all samples in the dataset will be
                    sampled at least once during 1 epoch. Scattered strategy, on the other hand, on specific
                    occasions (when the number of shards is not divisible with ``world_size``), will not sample
                    the entire dataset. For these reasons it is not advisable to use tarred datasets as validation
                    or test datasets.

        global_rank (int): Worker rank, used for partitioning shards. Defaults to 0.
        world_size (int): Total number of processes, used for partitioning shards. Defaults to 0.
        return_sample_id (bool): whether to return the sample_id as a part of each sample
    """

    def __init__(
        self,
        audio_tar_filepaths: Union[str, List[str]],
        manifest_filepath: str,
        labels: List[str],
        sample_rate: int,
        int_values: bool = False,
        augmentor: Optional['nemo.collections.asr.parts.perturb.AudioAugmentor'] = None,
        shuffle_n: int = 0,
        min_duration: Optional[float] = None,
        max_duration: Optional[float] = None,
        blank_index: int = -1,
        unk_index: int = -1,
        normalize: bool = True,
        trim: bool = False,
        bos_id: Optional[int] = None,
        eos_id: Optional[int] = None,
        parser: Optional[str] = 'en',
        pad_id: int = 0,
        shard_strategy: str = "scatter",
        shard_manifests: bool = False,
        global_rank: int = 0,
        world_size: int = 0,
        return_sample_id: bool = False,
    ):
        self.labels = labels

        parser = parsers.make_parser(
            labels=labels, name=parser, unk_id=unk_index, blank_id=blank_index, do_normalize=normalize
        )

        super().__init__(
            audio_tar_filepaths=audio_tar_filepaths,
            manifest_filepath=manifest_filepath,
            parser=parser,
            sample_rate=sample_rate,
            int_values=int_values,
            augmentor=augmentor,
            shuffle_n=shuffle_n,
            min_duration=min_duration,
            max_duration=max_duration,
            trim=trim,
            bos_id=bos_id,
            eos_id=eos_id,
            pad_id=pad_id,
            shard_strategy=shard_strategy,
            shard_manifests=shard_manifests,
            global_rank=global_rank,
            world_size=world_size,
            return_sample_id=return_sample_id,
        )


class TarredAudioToBPEDataset(_TarredAudioToTextDataset):
    """
    A similar Dataset to the AudioToBPEDataset, but which loads tarred audio files.

    Accepts a single comma-separated JSON manifest file (in the same style as for the AudioToBPEDataset),
    as well as the path(s) to the tarball(s) containing the wav files. Each line of the manifest should
    contain the information for one audio file, including at least the transcript and name of the audio
    file within the tarball.

    Valid formats for the audio_tar_filepaths argument include:
    (1) a single string that can be brace-expanded, e.g. 'path/to/audio.tar' or 'path/to/audio_{1..100}.tar.gz', or
    (2) a list of file paths that will not be brace-expanded, e.g. ['audio_1.tar', 'audio_2.tar', ...].

    See the WebDataset documentation for more information about accepted data and input formats.

    If using multiple workers the number of shards should be divisible by world_size to ensure an
    even split among workers. If it is not divisible, logging will give a warning but training will proceed.
    In addition, if using mutiprocessing, each shard MUST HAVE THE SAME NUMBER OF ENTRIES after filtering
    is applied. We currently do not check for this, but your program may hang if the shards are uneven!

    Notice that a few arguments are different from the AudioToBPEDataset; for example, shuffle (bool) has been
    replaced by shuffle_n (int).

    Additionally, please note that the len() of this DataLayer is assumed to be the length of the manifest
    after filtering. An incorrect manifest length may lead to some DataLoader issues down the line.

    Args:
        audio_tar_filepaths: Either a list of audio tarball filepaths, or a
            string (can be brace-expandable).
        manifest_filepath (str): Path to the manifest.
        tokenizer (TokenizerSpec): Either a Word Piece Encoding tokenizer (BERT),
            or a Sentence Piece Encoding tokenizer (BPE). The CTC blank
            symbol is automatically added later for models using ctc.
        sample_rate (int): Sample rate to resample loaded audio to
        int_values (bool): If true, load samples as 32-bit integers. Defauts to False.
        augmentor (nemo.collections.asr.parts.perturb.AudioAugmentor): An AudioAugmentor
            object used to augment loaded audio
        shuffle_n (int): How many samples to look ahead and load to be shuffled.
            See WebDataset documentation for more details.
            Defaults to 0.
        min_duration (float): Dataset parameter.
            All training files which have a duration less than min_duration
            are dropped. Note: Duration is read from the manifest JSON.
            Defaults to 0.1.
        max_duration (float): Dataset parameter.
            All training files which have a duration more than max_duration
            are dropped. Note: Duration is read from the manifest JSON.
            Defaults to None.
        trim (bool): Whether to use trim silence from beginning and end
            of audio signal using librosa.effects.trim().
            Defaults to False.
        use_start_end_token: Boolean which dictates whether to add [BOS] and [EOS]
            tokens to beginning and ending of speech respectively.
        pad_id (id): Token used to pad when collating samples in batches.
            If this is None, pads using 0s.
            Defaults to None.
        shard_strategy (str): Tarred dataset shard distribution strategy chosen as a str value during ddp.

            -   `scatter`: The default shard strategy applied by WebDataset, where each node gets
                a unique set of shards, which are permanently pre-allocated and never changed at runtime.
            -   `replicate`: Optional shard strategy, where each node gets all of the set of shards
                available in the tarred dataset, which are permanently pre-allocated and never changed at runtime.
                The benefit of replication is that it allows each node to sample data points from the entire
                dataset independently of other nodes, and reduces dependence on value of `shuffle_n`.

                .. warning::

                    Replicated strategy allows every node to sample the entire set of available tarfiles,
                    and therefore more than one node may sample the same tarfile, and even sample the same
                    data points! As such, there is no assured guarantee that all samples in the dataset will be
                    sampled at least once during 1 epoch. Scattered strategy, on the other hand, on specific
                    occasions (when the number of shards is not divisible with ``world_size``), will not sample
                    the entire dataset. For these reasons it is not advisable to use tarred datasets as validation
                    or test datasets.

        global_rank (int): Worker rank, used for partitioning shards. Defaults to 0.
        world_size (int): Total number of processes, used for partitioning shards. Defaults to 0.
        return_sample_id (bool): whether to return the sample_id as a part of each sample
    """

    def __init__(
        self,
        audio_tar_filepaths: Union[str, List[str]],
        manifest_filepath: str,
        tokenizer: 'nemo.collections.common.tokenizers.TokenizerSpec',
        sample_rate: int,
        int_values: bool = False,
        augmentor: Optional['nemo.collections.asr.parts.perturb.AudioAugmentor'] = None,
        shuffle_n: int = 0,
        min_duration: Optional[float] = None,
        max_duration: Optional[float] = None,
        trim: bool = False,
        use_start_end_token: bool = True,
        shard_strategy: str = "scatter",
        shard_manifests: bool = False,
        global_rank: int = 0,
        world_size: int = 0,
        return_sample_id: bool = False,
    ):
        if use_start_end_token and hasattr(tokenizer, "bos_id") and tokenizer.bos_id > 0:
            bos_id = tokenizer.bos_id
        else:
            bos_id = None

        if use_start_end_token and hasattr(tokenizer, "eos_id") and tokenizer.eos_id > 0:
            eos_id = tokenizer.eos_id
        else:
            eos_id = None

        if hasattr(tokenizer, "pad_id") and tokenizer.pad_id > 0:
            pad_id = tokenizer.pad_id
        else:
            pad_id = 0

        class TokenizerWrapper:
            def __init__(self, tokenizer):
                if isinstance(tokenizer, tokenizers.aggregate_tokenizer.AggregateTokenizer):
                    self.is_aggregate = True
                else:
                    self.is_aggregate = False
                self._tokenizer = tokenizer

            def __call__(self, *args):
                if isinstance(args[0], List) and self.is_aggregate:
                    t = []
                    for span in args[0]:
                        t.extend(self._tokenizer.text_to_ids(span['str'], span['lang']))
                    return t

                t = self._tokenizer.text_to_ids(*args)
                return t

        super().__init__(
            audio_tar_filepaths=audio_tar_filepaths,
            manifest_filepath=manifest_filepath,
            parser=TokenizerWrapper(tokenizer),
            sample_rate=sample_rate,
            int_values=int_values,
            augmentor=augmentor,
            shuffle_n=shuffle_n,
            min_duration=min_duration,
            max_duration=max_duration,
            trim=trim,
            bos_id=bos_id,
            eos_id=eos_id,
            pad_id=pad_id,
            shard_strategy=shard_strategy,
            shard_manifests=shard_manifests,
            global_rank=global_rank,
            world_size=world_size,
            return_sample_id=return_sample_id,
        )


class BucketingDataset(IterableDataset):
    """
    A Dataset which wraps another IterableDataset and adopts it for bucketing
    Args:
        dataset (IterableDataset): The IterableDataset to get wrapped
        bucketing_batch_size (int): Number of samples to build a batch
    """

    def __init__(
        self, dataset: IterableDataset, bucketing_batch_size: int,
    ):
        self.wrapped_dataset = dataset
        self.bucketing_batch_size = bucketing_batch_size
        super().__init__()

    def _collate_fn(self, batch):
        return _speech_collate_fn(batch[0], self.wrapped_dataset.pad_id)

    def __iter__(self):
        return BucketingIterator(
            wrapped_ds=self.wrapped_dataset._dataset, bucketing_batch_size=self.bucketing_batch_size
        ).__iter__()

    def __len__(self):
        return int(math.ceil(len(self.wrapped_dataset) / float(self.bucketing_batch_size)))


class BucketingIterator:
    def __init__(self, wrapped_ds, bucketing_batch_size):
        self.wrapped_ds = wrapped_ds
        self.wrapped_iter = None
        self.bucketing_batch_size = bucketing_batch_size

    def __iter__(self):
        self.wrapped_iter = iter(self.wrapped_ds)
        return self

    def __next__(self):
        batches = []
        for idx in range(self.bucketing_batch_size):
            try:
                sample = next(self.wrapped_iter)
            except StopIteration:
                break
            batches.append(sample)
        if len(batches) == 0:
            raise StopIteration
        return batches


class RandomizedChainDataset(ChainDataset):
    def __init__(self, datasets: Iterable[Dataset], rnd_seed=0) -> None:
        super(RandomizedChainDataset, self).__init__(list(datasets))
        self.rnd_gen = np.random.RandomState(rnd_seed)

    def __iter__(self):
        shuffled_order = self.rnd_gen.permutation(len(self.datasets))
        for dataset_idx in shuffled_order:
            d = self.datasets[dataset_idx]
            assert isinstance(d, IterableDataset), "ChainDataset only supports IterableDataset"
            for idx, x in enumerate(d):
                yield x
                # in case d is an infinite dataset, we want to break the loop
                # so that the other datasets get a chance to yield too
                if idx >= len(d) - 1:
                    break<|MERGE_RESOLUTION|>--- conflicted
+++ resolved
@@ -852,7 +852,6 @@
         self.bos_id = bos_id
         self.pad_id = pad_id
         self.return_sample_id = return_sample_id
-        self.world_size = world_size // 16
 
         audio_tar_filepaths = expand_sharded_filepaths(
             sharded_filepaths=audio_tar_filepaths,
@@ -999,11 +998,7 @@
         return my_len
 
     def __len__(self):
-<<<<<<< HEAD
-        return int(len(self.manifest_processor.collection) // 2.1)
-=======
         return self.len
->>>>>>> 576452e1
 
 
 class TarredAudioToCharDataset(_TarredAudioToTextDataset):
